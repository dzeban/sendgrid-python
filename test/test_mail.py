import json

from sendgrid.helpers.mail import (
    ASM,
    Attachment,
    BCCSettings,
    BypassListManagement,
    Category,
    ClickTracking,
    Content,
    CustomArg,
    Email,
    FooterSettings,
    Ganalytics,
    Header,
    Mail,
    MailSettings,
    OpenTracking,
    Personalization,
    SandBoxMode,
    Section,
    SpamCheck,
    SubscriptionTracking,
    Substitution,
    TrackingSettings
)

try:
    import unittest2 as unittest
except ImportError:
    import unittest


class UnitTests(unittest.TestCase):

    def test_helloEmail(self):
        self.maxDiff = None

        """Minimum required to send an email"""
        mail = Mail()

        mail.from_email = Email("test@example.com")

        mail.subject = "Hello World from the SendGrid Python Library"

        personalization = Personalization()
        personalization.add_to(Email("test@example.com"))
        mail.add_personalization(personalization)

        mail.add_content(Content("text/plain", "some text here"))
        mail.add_content(
            Content(
                "text/html",
                "<html><body>some text here</body></html>"))

        self.assertEqual(
            json.dumps(
                mail.get(),
                sort_keys=True),
            '{"content": [{"type": "text/plain", "value": "some text here"}, '
            '{"type": "text/html", '
            '"value": "<html><body>some text here</body></html>"}], '
            '"from": {"email": "test@example.com"}, "personalizations": '
            '[{"to": [{"email": "test@example.com"}]}], '
            '"subject": "Hello World from the SendGrid Python Library"}'
        )

    def test_kitchenSink(self):
        self.maxDiff = None

        """All settings set"""
        mail = Mail()

        mail.from_email = Email("test@example.com", "Example User")

        mail.subject = "Hello World from the SendGrid Python Library"

        personalization = Personalization()
        personalization.add_to(Email("test@example.com", "Example User"))
        personalization.add_to(Email("test@example.com", "Example User"))
        personalization.add_cc(Email("test@example.com", "Example User"))
        personalization.add_cc(Email("test@example.com", "Example User"))
        personalization.add_bcc(Email("test@example.com"))
        personalization.add_bcc(Email("test@example.com"))
<<<<<<< HEAD
        personalization.subject = "Hello World from the Personalized SendGrid Python Library"
=======
        personalization.set_subject(
            "Hello World from the Personalized SendGrid Python Library")
>>>>>>> 57d6e166
        personalization.add_header(Header("X-Test", "test"))
        personalization.add_header(Header("X-Mock", "true"))
        personalization.add_substitution(
            Substitution("%name%", "Example User"))
        personalization.add_substitution(Substitution("%city%", "Denver"))
        personalization.add_custom_arg(CustomArg("user_id", "343"))
        personalization.add_custom_arg(CustomArg("type", "marketing"))
        personalization.send_at = 1443636843
        mail.add_personalization(personalization)

        personalization2 = Personalization()
        personalization2.add_to(Email("test@example.com", "Example User"))
        personalization2.add_to(Email("test@example.com", "Example User"))
        personalization2.add_cc(Email("test@example.com", "Example User"))
        personalization2.add_cc(Email("test@example.com", "Example User"))
        personalization2.add_bcc(Email("test@example.com"))
        personalization2.add_bcc(Email("test@example.com"))
<<<<<<< HEAD
        personalization2.subject = "Hello World from the Personalized SendGrid Python Library"
=======
        personalization2.set_subject(
            "Hello World from the Personalized SendGrid Python Library")
>>>>>>> 57d6e166
        personalization2.add_header(Header("X-Test", "test"))
        personalization2.add_header(Header("X-Mock", "true"))
        personalization2.add_substitution(
            Substitution("%name%", "Example User"))
        personalization2.add_substitution(Substitution("%city%", "Denver"))
        personalization2.add_custom_arg(CustomArg("user_id", "343"))
        personalization2.add_custom_arg(CustomArg("type", "marketing"))
        personalization2.send_at = 1443636843
        mail.add_personalization(personalization2)

        mail.add_content(Content("text/plain", "some text here"))
        mail.add_content(
            Content(
                "text/html",
                "<html><body>some text here</body></html>"))

        attachment = Attachment()
<<<<<<< HEAD
        attachment.content = "TG9yZW0gaXBzdW0gZG9sb3Igc2l0IGFtZXQsIGNvbnNlY3RldHVyIGFkaXBpc2NpbmcgZWxpdC4gQ3JhcyBwdW12"
        attachment.type = "application/pdf"
        attachment.filename = "balance_001.pdf"
        attachment.disposition = "attachment"
        attachment.content_id = "Balance Sheet"
=======
        attachment.set_content(
            "TG9yZW0gaXBzdW0gZG9sb3Igc2l0IGFtZXQsIGNvbnNlY3RldHVyIGFkaXBpc2N"
            "pbmcgZWxpdC4gQ3JhcyBwdW12")
        attachment.set_type("application/pdf")
        attachment.set_filename("balance_001.pdf")
        attachment.set_disposition("attachment")
        attachment.set_content_id("Balance Sheet")
>>>>>>> 57d6e166
        mail.add_attachment(attachment)

        attachment2 = Attachment()
        attachment2.content = "BwdW"
        attachment2.type = "image/png"
        attachment2.filename = "banner.png"
        attachment2.disposition = "inline"
        attachment2.content_id = "Banner"
        mail.add_attachment(attachment2)

        mail.template_id = "13b8f94f-bcae-4ec6-b752-70d6cb59f932"

        mail.add_section(
            Section(
                "%section1%",
                "Substitution Text for Section 1"))
        mail.add_section(
            Section(
                "%section2%",
                "Substitution Text for Section 2"))

        mail.add_header(Header("X-Test1", "test1"))
        mail.add_header(Header("X-Test3", "test2"))

        mail.add_header({"X-Test4": "test4"})

        mail.add_category(Category("May"))
        mail.add_category(Category("2016"))

        mail.add_custom_arg(CustomArg("campaign", "welcome"))
        mail.add_custom_arg(CustomArg("weekday", "morning"))

        mail.send_at = 1443636842

        mail.batch_id = "sendgrid_batch_id"

        mail.asm = ASM(99, [4, 5, 6, 7, 8])

        mail.ip_pool_name = "24"

        mail_settings = MailSettings()
<<<<<<< HEAD
        mail_settings.bcc_settings = BCCSettings(True, Email("test@example.com"))
        mail_settings.bypass_list_management = BypassListManagement(True)
        mail_settings.footer_settings = FooterSettings(True, "Footer Text", "<html><body>Footer Text</body></html>")
        mail_settings.sandbox_mode = SandBoxMode(True)
        mail_settings.spam_check = SpamCheck(True, 1, "https://spamcatcher.sendgrid.com")
        mail.mail_settings = mail_settings

        tracking_settings = TrackingSettings()
        tracking_settings.click_tracking = ClickTracking(True, True)
        tracking_settings.open_tracking = OpenTracking(True, "Optional tag to replace with the open image in the body of the message")
        tracking_settings.subscription_tracking = SubscriptionTracking(True, "text to insert into the text/plain portion of the message", "<html><body>html to insert into the text/html portion of the message</body></html>", "Optional tag to replace with the open image in the body of the message")
        tracking_settings.ganalytics = Ganalytics(True, "some source", "some medium", "some term", "some content", "some campaign")
        mail.tracking_settings = tracking_settings
=======
        mail_settings.set_bcc_settings(
            BCCSettings(True, Email("test@example.com")))
        mail_settings.set_bypass_list_management(BypassListManagement(True))
        mail_settings.set_footer_settings(
            FooterSettings(
                True,
                "Footer Text",
                "<html><body>Footer Text</body></html>"))
        mail_settings.set_sandbox_mode(SandBoxMode(True))
        mail_settings.set_spam_check(
            SpamCheck(True, 1, "https://spamcatcher.sendgrid.com"))
        mail.set_mail_settings(mail_settings)

        tracking_settings = TrackingSettings()
        tracking_settings.set_click_tracking(ClickTracking(True, True))
        tracking_settings.set_open_tracking(
            OpenTracking(
                True,
                "Optional tag to replace with the open image in the body "
                "of the message"))
        tracking_settings.set_subscription_tracking(
            SubscriptionTracking(
                True,
                "text to insert into the text/plain portion of the message",
                "<html><body>html to insert into the text/html portion of the "
                "message</body></html>",
                "Optional tag to replace with the open image in the body of "
                "the message"))
        tracking_settings.set_ganalytics(
            Ganalytics(
                True,
                "some source",
                "some medium",
                "some term",
                "some content",
                "some campaign"))
        mail.set_tracking_settings(tracking_settings)
>>>>>>> 57d6e166

        mail.reply_to = Email("test@example.com")

        expected_result = {
            "asm": {
                "group_id": 99,
                "groups_to_display": [4, 5, 6, 7, 8]
            },
            "attachments": [
                {
                    "content": "TG9yZW0gaXBzdW0gZG9sb3Igc2l0IGFtZXQsIGNvbnNlY3"
                               "RldHVyIGFkaXBpc2NpbmcgZWxpdC4gQ3JhcyBwdW12",
                    "content_id": "Balance Sheet",
                    "disposition": "attachment",
                    "filename": "balance_001.pdf",
                    "type": "application/pdf"
                },
                {
                    "content": "BwdW",
                    "content_id": "Banner",
                    "disposition": "inline",
                    "filename": "banner.png",
                    "type": "image/png"
                }
            ],
            "batch_id": "sendgrid_batch_id",
            "categories": [
                "May",
                "2016"
            ],
            "content": [
                {
                    "type": "text/plain",
                    "value": "some text here"
                },
                {
                    "type": "text/html",
                    "value": "<html><body>some text here</body></html>"
                }
            ],
            "custom_args": {
                "campaign": "welcome",
                "weekday": "morning"
            },
            "from": {
                "email": "test@example.com",
                "name": "Example User"
            },
            "headers": {
                "X-Test1": "test1",
                "X-Test3": "test2",
                "X-Test4": "test4"
            },
            "ip_pool_name": "24",
            "mail_settings": {
                "bcc": {
                    "email": "test@example.com",
                    "enable": True
                },
                "bypass_list_management": {
                    "enable": True
                },
                "footer": {
                    "enable": True,
                    "html": "<html><body>Footer Text</body></html>",
                    "text": "Footer Text"
                },
                "sandbox_mode": {
                    "enable": True
                },
                "spam_check": {
                    "enable": True,
                    "post_to_url": "https://spamcatcher.sendgrid.com",
                    "threshold": 1
                }
            },
            "personalizations": [
                {
                    "bcc": [
                        {
                            "email": "test@example.com"
                        },
                        {
                            "email": "test@example.com"
                        }
                    ],
                    "cc": [
                        {
                            "email": "test@example.com",
                            "name": "Example User"
                        },
                        {
                            "email": "test@example.com",
                            "name": "Example User"
                        }
                    ],
                    "custom_args": {
                        "type": "marketing",
                        "user_id": "343"
                    },
                    "headers": {
                        "X-Mock": "true",
                        "X-Test": "test"
                    },
                    "send_at": 1443636843,
                    "subject": "Hello World from the Personalized SendGrid "
                               "Python Library",
                    "substitutions": {
                        "%city%": "Denver",
                        "%name%": "Example User"
                    },
                    "to": [
                        {
                            "email": "test@example.com",
                            "name": "Example User"
                        },
                        {
                            "email": "test@example.com",
                            "name": "Example User"
                        }
                    ]
                },
                {
                    "bcc": [
                        {
                            "email": "test@example.com"
                        },
                        {
                            "email": "test@example.com"
                        }
                    ],
                    "cc": [
                        {
                            "email": "test@example.com",
                            "name": "Example User"
                        },
                        {
                            "email": "test@example.com",
                            "name": "Example User"
                        }
                    ],
                    "custom_args": {
                        "type": "marketing",
                        "user_id": "343"
                    },
                    "headers": {
                        "X-Mock": "true",
                        "X-Test": "test"
                    },
                    "send_at": 1443636843,
                    "subject": "Hello World from the Personalized SendGrid "
                               "Python Library",
                    "substitutions": {
                        "%city%": "Denver",
                        "%name%": "Example User"
                    },
                    "to": [
                        {
                            "email": "test@example.com",
                            "name": "Example User"
                        },
                        {
                            "email": "test@example.com",
                            "name": "Example User"
                        }
                    ]
                }
            ],
            "reply_to": {
                "email": "test@example.com"
            },
            "sections": {
                "%section1%": "Substitution Text for Section 1",
                "%section2%": "Substitution Text for Section 2"
            },
            "send_at": 1443636842,
            "subject": "Hello World from the SendGrid Python Library",
            "template_id": "13b8f94f-bcae-4ec6-b752-70d6cb59f932",
            "tracking_settings": {
                "click_tracking": {
                    "enable": True,
                    "enable_text": True
                },
                "ganalytics": {
                    "enable": True,
                    "utm_campaign": "some campaign",
                    "utm_content": "some content",
                    "utm_medium": "some medium",
                    "utm_source": "some source",
                    "utm_term": "some term"
                },
                "open_tracking": {
                    "enable": True,
                    "substitution_tag": "Optional tag to replace with the "
                                        "open image in the body of the message"
                },
                "subscription_tracking": {
                    "enable": True,
                    "html": "<html><body>html to insert into the text/html "
                            "portion of the message</body></html>",
                    "substitution_tag": "Optional tag to replace with the open"
                                        " image in the body of the message",
                    "text": "text to insert into the text/plain portion of"
                            " the message"
                }
            }
        }
        self.assertEqual(
            json.dumps(mail.get(), sort_keys=True),
            json.dumps(expected_result, sort_keys=True)
        )<|MERGE_RESOLUTION|>--- conflicted
+++ resolved
@@ -82,12 +82,7 @@
         personalization.add_cc(Email("test@example.com", "Example User"))
         personalization.add_bcc(Email("test@example.com"))
         personalization.add_bcc(Email("test@example.com"))
-<<<<<<< HEAD
         personalization.subject = "Hello World from the Personalized SendGrid Python Library"
-=======
-        personalization.set_subject(
-            "Hello World from the Personalized SendGrid Python Library")
->>>>>>> 57d6e166
         personalization.add_header(Header("X-Test", "test"))
         personalization.add_header(Header("X-Mock", "true"))
         personalization.add_substitution(
@@ -105,12 +100,7 @@
         personalization2.add_cc(Email("test@example.com", "Example User"))
         personalization2.add_bcc(Email("test@example.com"))
         personalization2.add_bcc(Email("test@example.com"))
-<<<<<<< HEAD
         personalization2.subject = "Hello World from the Personalized SendGrid Python Library"
-=======
-        personalization2.set_subject(
-            "Hello World from the Personalized SendGrid Python Library")
->>>>>>> 57d6e166
         personalization2.add_header(Header("X-Test", "test"))
         personalization2.add_header(Header("X-Mock", "true"))
         personalization2.add_substitution(
@@ -128,21 +118,11 @@
                 "<html><body>some text here</body></html>"))
 
         attachment = Attachment()
-<<<<<<< HEAD
         attachment.content = "TG9yZW0gaXBzdW0gZG9sb3Igc2l0IGFtZXQsIGNvbnNlY3RldHVyIGFkaXBpc2NpbmcgZWxpdC4gQ3JhcyBwdW12"
         attachment.type = "application/pdf"
         attachment.filename = "balance_001.pdf"
         attachment.disposition = "attachment"
         attachment.content_id = "Balance Sheet"
-=======
-        attachment.set_content(
-            "TG9yZW0gaXBzdW0gZG9sb3Igc2l0IGFtZXQsIGNvbnNlY3RldHVyIGFkaXBpc2N"
-            "pbmcgZWxpdC4gQ3JhcyBwdW12")
-        attachment.set_type("application/pdf")
-        attachment.set_filename("balance_001.pdf")
-        attachment.set_disposition("attachment")
-        attachment.set_content_id("Balance Sheet")
->>>>>>> 57d6e166
         mail.add_attachment(attachment)
 
         attachment2 = Attachment()
@@ -184,59 +164,37 @@
         mail.ip_pool_name = "24"
 
         mail_settings = MailSettings()
-<<<<<<< HEAD
-        mail_settings.bcc_settings = BCCSettings(True, Email("test@example.com"))
+        mail_settings.bcc_settings = BCCSettings(
+            True, Email("test@example.com"))
         mail_settings.bypass_list_management = BypassListManagement(True)
-        mail_settings.footer_settings = FooterSettings(True, "Footer Text", "<html><body>Footer Text</body></html>")
+        mail_settings.footer_settings = FooterSettings(
+            True,
+            "Footer Text",
+            "<html><body>Footer Text</body></html>")
         mail_settings.sandbox_mode = SandBoxMode(True)
-        mail_settings.spam_check = SpamCheck(True, 1, "https://spamcatcher.sendgrid.com")
+        mail_settings.spam_check = SpamCheck(
+            True, 1, "https://spamcatcher.sendgrid.com")
         mail.mail_settings = mail_settings
 
         tracking_settings = TrackingSettings()
-        tracking_settings.click_tracking = ClickTracking(True, True)
-        tracking_settings.open_tracking = OpenTracking(True, "Optional tag to replace with the open image in the body of the message")
-        tracking_settings.subscription_tracking = SubscriptionTracking(True, "text to insert into the text/plain portion of the message", "<html><body>html to insert into the text/html portion of the message</body></html>", "Optional tag to replace with the open image in the body of the message")
-        tracking_settings.ganalytics = Ganalytics(True, "some source", "some medium", "some term", "some content", "some campaign")
+        tracking_settings.click_tracking = ClickTracking(
+            True, True)
+        tracking_settings.open_tracking = OpenTracking(
+            True,
+            "Optional tag to replace with the open image in the body of the message")
+        tracking_settings.subscription_tracking = SubscriptionTracking(
+            True,
+            "text to insert into the text/plain portion of the message",
+            "<html><body>html to insert into the text/html portion of the message</body></html>",
+            "Optional tag to replace with the open image in the body of the message")
+        tracking_settings.ganalytics = Ganalytics(
+            True,
+            "some source",
+            "some medium",
+            "some term",
+            "some content",
+            "some campaign")
         mail.tracking_settings = tracking_settings
-=======
-        mail_settings.set_bcc_settings(
-            BCCSettings(True, Email("test@example.com")))
-        mail_settings.set_bypass_list_management(BypassListManagement(True))
-        mail_settings.set_footer_settings(
-            FooterSettings(
-                True,
-                "Footer Text",
-                "<html><body>Footer Text</body></html>"))
-        mail_settings.set_sandbox_mode(SandBoxMode(True))
-        mail_settings.set_spam_check(
-            SpamCheck(True, 1, "https://spamcatcher.sendgrid.com"))
-        mail.set_mail_settings(mail_settings)
-
-        tracking_settings = TrackingSettings()
-        tracking_settings.set_click_tracking(ClickTracking(True, True))
-        tracking_settings.set_open_tracking(
-            OpenTracking(
-                True,
-                "Optional tag to replace with the open image in the body "
-                "of the message"))
-        tracking_settings.set_subscription_tracking(
-            SubscriptionTracking(
-                True,
-                "text to insert into the text/plain portion of the message",
-                "<html><body>html to insert into the text/html portion of the "
-                "message</body></html>",
-                "Optional tag to replace with the open image in the body of "
-                "the message"))
-        tracking_settings.set_ganalytics(
-            Ganalytics(
-                True,
-                "some source",
-                "some medium",
-                "some term",
-                "some content",
-                "some campaign"))
-        mail.set_tracking_settings(tracking_settings)
->>>>>>> 57d6e166
 
         mail.reply_to = Email("test@example.com")
 
