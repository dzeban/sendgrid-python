import sendgrid
from sendgrid.helpers.mail import *
from sendgrid.version import __version__
try:
    import unittest2 as unittest
except ImportError:
    import unittest
import os
import subprocess
import sys
import time
import datetime

host = "http://localhost:4010"


class UnitTests(unittest.TestCase):

    @classmethod
    def setUpClass(cls):
        cls.host = host
        cls.path = '{0}{1}'.format(
            os.path.abspath(
                os.path.dirname(__file__)), '/..')
        cls.sg = sendgrid.SendGridAPIClient(host=host)
        cls.devnull = open(os.devnull, 'w')
        prism_cmd = None
        
        # try:
        #     # check for prism in the PATH
        #     if subprocess.call('prism version'.split(), stdout=cls.devnull) == 0:
        #         prism_cmd = 'prism'
        # except OSError:
        #     prism_cmd = None

        # if not prism_cmd:
        #     # check for known prism locations
        #     for path in ('/usr/local/bin/prism', os.path.expanduser(os.path.join('~', 'bin', 'prism')),
        #                  os.path.abspath(os.path.join(os.getcwd(), 'prism', 'bin', 'prism'))):
        #         prism_cmd = path if os.path.isfile(path) else None
        #         if prism_cmd:
        #             break

        # if not prism_cmd:
        #     if sys.platform != 'win32':
        #         # try to install with prism.sh
        #         try:
        #             print("Warning: no prism detected, I will try to install it locally")
        #             prism_sh = os.path.abspath(os.path.join(cls.path, 'test', 'prism.sh'))
        #             if subprocess.call(prism_sh) == 0:
        #                 prism_cmd = os.path.expanduser(os.path.join('~', 'bin', 'prism'))
        #             else:
        #                 raise RuntimeError()
        #         except Exception as e:
        #             print(
        #                 "Error installing the prism binary, you can try "
        #                 "downloading directly here "
        #                 "(https://github.com/stoplightio/prism/releases) "
        #                 "and place in your $PATH", e)
        #             sys.exit()
        #     else:
        #         print("Please download the Windows binary "
        #               "(https://github.com/stoplightio/prism/releases) "
        #               "and place it in your %PATH% ")
        #         sys.exit()

        # print("Activating Prism (~20 seconds)")
        # cls.p = subprocess.Popen([
        #     prism_cmd, "run", "-s",
        #     "https://raw.githubusercontent.com/sendgrid/sendgrid-oai/master/"
        #     "oai_stoplight.json"], stdout=cls.devnull, stderr=subprocess.STDOUT)
        # time.sleep(15)
        # print("Prism Started")

    def test_apikey_init(self):
        self.assertEqual(self.sg.apikey, os.environ.get('SENDGRID_API_KEY'))
        # Support the previous naming convention for API keys
        self.assertEqual(self.sg.api_key, self.sg.apikey)
        my_sendgrid = sendgrid.SendGridAPIClient(apikey="THISISMYKEY")
        self.assertEqual(my_sendgrid.apikey, "THISISMYKEY")

    def test_apikey_setter(self):
        sg_apikey_setter = sendgrid.SendGridAPIClient(apikey="THISISMYKEY")
        self.assertEqual(sg_apikey_setter.apikey, "THISISMYKEY")
        # Use apikey setter to change api key
        sg_apikey_setter.apikey = "THISISMYNEWAPIKEY"
        self.assertEqual(sg_apikey_setter.apikey, "THISISMYNEWAPIKEY")

    def test_api_key_setter(self):
        sg_api_key_setter = sendgrid.SendGridAPIClient(apikey="THISISMYKEY")
        self.assertEqual(sg_api_key_setter.apikey, "THISISMYKEY")
        # Use api_key setter to change api key
        sg_api_key_setter.api_key = "THISISMYNEWAPI_KEY"
        self.assertEqual(sg_api_key_setter.apikey, "THISISMYNEWAPI_KEY")

    def test_impersonate_subuser_init(self):
        temp_subuser = 'abcxyz@this.is.a.test.subuser'
        sg_impersonate = sendgrid.SendGridAPIClient(
            host=host,
            impersonate_subuser=temp_subuser)
        self.assertEqual(sg_impersonate.impersonate_subuser, temp_subuser)

    def test_useragent(self):
        useragent = '{0}{1}{2}'.format('sendgrid/', __version__, ';python')
        self.assertEqual(self.sg.useragent, useragent)

    def test_host(self):
        self.assertEqual(self.sg.host, self.host)

    def test_get_default_headers(self):
        headers = self.sg._default_headers
        self.assertIn('Authorization', headers)
        self.assertIn('User-agent', headers)
        self.assertIn('Accept', headers)
        self.assertNotIn('On-Behalf-Of', headers)

        self.sg.impersonate_subuser = 'ladida@testsubuser.sendgrid'
        headers = self.sg._default_headers
        self.assertIn('Authorization', headers)
        self.assertIn('User-agent', headers)
        self.assertIn('Accept', headers)
        self.assertIn('On-Behalf-Of', headers)

    def test_reset_request_headers(self):
        addl_headers = {
            'blah': 'test value',
            'blah2x': 'another test value',
        }
        self.sg.client.request_headers.update(addl_headers)
        self.assertIn('blah', self.sg.client.request_headers)
        self.assertIn('blah2x', self.sg.client.request_headers)

        self.sg.reset_request_headers()
        self.assertNotIn('blah', self.sg.client.request_headers)
        self.assertNotIn('blah2x', self.sg.client.request_headers)

<<<<<<< HEAD
        for k,v in self.sg._default_headers.items():
=======
        for k, v in self.sg._get_default_headers().items():
>>>>>>> 9ab6672b
            self.assertEqual(v, self.sg.client.request_headers[k])

    def test_hello_world(self):
        from_email = Email("test@example.com")
        to_email = Email("test@example.com")
        subject = "Sending with SendGrid is Fun"
        content = Content(
            "text/plain", "and easy to do anywhere, even with Python")
        mail = Mail(from_email, subject, to_email, content)
        self.assertTrue(mail.get() == {'content': [{'type': 'text/plain', 'value': 'and easy to do anywhere, even with Python'}], 'personalizations': [
                        {'to': [{'email': 'test@example.com'}]}], 'from': {'email': 'test@example.com'}, 'subject': 'Sending with SendGrid is Fun'})

    def test_access_settings_activity_get(self):
        params = {'limit': 1}
        headers = {'X-Mock': 200}
        response = self.sg.client.access_settings.activity.get(
            query_params=params, request_headers=headers)
        self.assertEqual(response.status_code, 200)

    def test_access_settings_whitelist_post(self):
        data = {
            "ips": [
                {
                    "ip": "192.168.1.1"
                },
                {
                    "ip": "192.*.*.*"
                },
                {
                    "ip": "192.168.1.3/32"
                }
            ]
        }
        headers = {'X-Mock': 201}
        response = self.sg.client.access_settings.whitelist.post(
            request_body=data, request_headers=headers)
        self.assertEqual(response.status_code, 201)

    def test_access_settings_whitelist_get(self):
        headers = {'X-Mock': 200}
        response = self.sg.client.access_settings.whitelist.get(
            request_headers=headers)
        self.assertEqual(response.status_code, 200)

    def test_access_settings_whitelist_delete(self):
        data = {
            "ids": [
                1,
                2,
                3
            ]
        }
        headers = {'X-Mock': 204}
        response = self.sg.client.access_settings.whitelist.delete(
            request_body=data, request_headers=headers)
        self.assertEqual(response.status_code, 204)

    def test_access_settings_whitelist__rule_id__get(self):
        rule_id = "test_url_param"
        headers = {'X-Mock': 200}
        response = self.sg.client.access_settings.whitelist._(rule_id).get(
            request_headers=headers)
        self.assertEqual(response.status_code, 200)

    def test_access_settings_whitelist__rule_id__delete(self):
        rule_id = "test_url_param"
        headers = {'X-Mock': 204}
        response = self.sg.client.access_settings.whitelist._(rule_id).delete(
            request_headers=headers)
        self.assertEqual(response.status_code, 204)

    def test_alerts_post(self):
        data = {
            "email_to": "example@example.com",
            "frequency": "daily",
            "type": "stats_notification"
        }
        headers = {'X-Mock': 201}
        response = self.sg.client.alerts.post(
            request_body=data, request_headers=headers)
        self.assertEqual(response.status_code, 201)

    def test_alerts_get(self):
        headers = {'X-Mock': 200}
        response = self.sg.client.alerts.get(request_headers=headers)
        self.assertEqual(response.status_code, 200)

    def test_alerts__alert_id__patch(self):
        data = {
            "email_to": "example@example.com"
        }
        alert_id = "test_url_param"
        headers = {'X-Mock': 200}
        response = self.sg.client.alerts._(alert_id).patch(
            request_body=data, request_headers=headers)
        self.assertEqual(response.status_code, 200)

    def test_alerts__alert_id__get(self):
        alert_id = "test_url_param"
        headers = {'X-Mock': 200}
        response = self.sg.client.alerts._(alert_id).get(
            request_headers=headers)
        self.assertEqual(response.status_code, 200)

    def test_alerts__alert_id__delete(self):
        alert_id = "test_url_param"
        headers = {'X-Mock': 204}
        response = self.sg.client.alerts._(alert_id).delete(
            request_headers=headers)
        self.assertEqual(response.status_code, 204)

    def test_api_keys_post(self):
        data = {
            "name": "My API Key",
            "sample": "data",
            "scopes": [
                "mail.send",
                "alerts.create",
                "alerts.read"
            ]
        }
        headers = {'X-Mock': 201}
        response = self.sg.client.api_keys.post(
            request_body=data, request_headers=headers)
        self.assertEqual(response.status_code, 201)

    def test_api_keys_get(self):
        params = {'limit': 1}
        headers = {'X-Mock': 200}
        response = self.sg.client.api_keys.get(
            query_params=params, request_headers=headers)
        self.assertEqual(response.status_code, 200)

    def test_api_keys__api_key_id__put(self):
        data = {
            "name": "A New Hope",
            "scopes": [
                "user.profile.read",
                "user.profile.update"
            ]
        }
        api_key_id = "test_url_param"
        headers = {'X-Mock': 200}
        response = self.sg.client.api_keys._(api_key_id).put(
            request_body=data, request_headers=headers)
        self.assertEqual(response.status_code, 200)

    def test_api_keys__api_key_id__patch(self):
        data = {
            "name": "A New Hope"
        }
        api_key_id = "test_url_param"
        headers = {'X-Mock': 200}
        response = self.sg.client.api_keys._(api_key_id).patch(
            request_body=data, request_headers=headers)
        self.assertEqual(response.status_code, 200)

    def test_api_keys__api_key_id__get(self):
        api_key_id = "test_url_param"
        headers = {'X-Mock': 200}
        response = self.sg.client.api_keys._(api_key_id).get(
            request_headers=headers)
        self.assertEqual(response.status_code, 200)

    def test_api_keys__api_key_id__delete(self):
        api_key_id = "test_url_param"
        headers = {'X-Mock': 204}
        response = self.sg.client.api_keys._(api_key_id).delete(
            request_headers=headers)
        self.assertEqual(response.status_code, 204)

    def test_asm_groups_post(self):
        data = {
            "description": "Suggestions for products our users might like.",
            "is_default": True,
            "name": "Product Suggestions"
        }
        headers = {'X-Mock': 201}
        response = self.sg.client.asm.groups.post(
            request_body=data, request_headers=headers)
        self.assertEqual(response.status_code, 201)

    def test_asm_groups_get(self):
        params = {'id': 1}
        headers = {'X-Mock': 200}
        response = self.sg.client.asm.groups.get(
            query_params=params, request_headers=headers)
        self.assertEqual(response.status_code, 200)

    def test_asm_groups__group_id__patch(self):
        data = {
            "description": "Suggestions for items our users might like.",
            "id": 103,
            "name": "Item Suggestions"
        }
        group_id = "test_url_param"
        headers = {'X-Mock': 201}
        response = self.sg.client.asm.groups._(group_id).patch(
            request_body=data, request_headers=headers)
        self.assertEqual(response.status_code, 201)

    def test_asm_groups__group_id__get(self):
        group_id = "test_url_param"
        headers = {'X-Mock': 200}
        response = self.sg.client.asm.groups._(group_id).get(
            request_headers=headers)
        self.assertEqual(response.status_code, 200)

    def test_asm_groups__group_id__delete(self):
        group_id = "test_url_param"
        headers = {'X-Mock': 204}
        response = self.sg.client.asm.groups._(group_id).delete(
            request_headers=headers)
        self.assertEqual(response.status_code, 204)

    def test_asm_groups__group_id__suppressions_post(self):
        data = {
            "recipient_emails": [
                "test1@example.com",
                "test2@example.com"
            ]
        }
        group_id = "test_url_param"
        headers = {'X-Mock': 201}
        response = self.sg.client.asm.groups._(group_id).suppressions.post(
            request_body=data, request_headers=headers)
        self.assertEqual(response.status_code, 201)

    def test_asm_groups__group_id__suppressions_get(self):
        group_id = "test_url_param"
        headers = {'X-Mock': 200}
        response = self.sg.client.asm.groups._(group_id).suppressions.get(
            request_headers=headers)
        self.assertEqual(response.status_code, 200)

    def test_asm_groups__group_id__suppressions_search_post(self):
        data = {
            "recipient_emails": [
                "exists1@example.com",
                "exists2@example.com",
                "doesnotexists@example.com"
            ]
        }
        group_id = "test_url_param"
        headers = {'X-Mock': 200}
        response = self.sg.client.asm.groups._(
            group_id).suppressions.search.post(
            request_body=data, request_headers=headers)
        self.assertEqual(response.status_code, 200)

    def test_asm_groups__group_id__suppressions__email__delete(self):
        group_id = "test_url_param"
        email = "test_url_param"
        headers = {'X-Mock': 204}
        response = self.sg.client.asm.groups._(group_id).suppressions._(
            email).delete(request_headers=headers)
        self.assertEqual(response.status_code, 204)

    def test_asm_suppressions_get(self):
        headers = {'X-Mock': 200}
        response = self.sg.client.asm.suppressions.get(request_headers=headers)
        self.assertEqual(response.status_code, 200)

    def test_asm_suppressions_global_post(self):
        data = {
            "recipient_emails": [
                "test1@example.com",
                "test2@example.com"
            ]
        }
        headers = {'X-Mock': 201}
        response = self.sg.client.asm.suppressions._("global").post(
            request_body=data, request_headers=headers)
        self.assertEqual(response.status_code, 201)

    def test_asm_suppressions_global__email__get(self):
        email = "test_url_param"
        headers = {'X-Mock': 200}
        response = self.sg.client.asm.suppressions._("global")._(
            email).get(request_headers=headers)
        self.assertEqual(response.status_code, 200)

    def test_asm_suppressions_global__email__delete(self):
        email = "test_url_param"
        headers = {'X-Mock': 204}
        response = self.sg.client.asm.suppressions._("global")._(
            email).delete(request_headers=headers)
        self.assertEqual(response.status_code, 204)

    def test_asm_suppressions__email__get(self):
        email = "test_url_param"
        headers = {'X-Mock': 200}
        response = self.sg.client.asm.suppressions._(email).get(
            request_headers=headers)
        self.assertEqual(response.status_code, 200)

    def test_browsers_stats_get(self):
        params = {'end_date': '2016-04-01', 'aggregated_by': 'day',
                  'browsers': 'test_string', 'limit': 'test_string',
                  'offset': 'test_string', 'start_date': '2016-01-01'}
        headers = {'X-Mock': 200}
        response = self.sg.client.browsers.stats.get(
            query_params=params, request_headers=headers)
        self.assertEqual(response.status_code, 200)

    def test_campaigns_post(self):
        data = {
            "categories": [
                "spring line"
            ],
            "custom_unsubscribe_url": "",
            "html_content": "<html><head><title></title></head><body>"
                            "<p>Check out our spring line!</p></body></html>",
            "ip_pool": "marketing",
            "list_ids": [
                110,
                124
            ],
            "plain_content": "Check out our spring line!",
            "segment_ids": [
                110
            ],
            "sender_id": 124451,
            "subject": "New Products for Spring!",
            "suppression_group_id": 42,
            "title": "March Newsletter"
        }
        headers = {'X-Mock': 201}
        response = self.sg.client.campaigns.post(
            request_body=data, request_headers=headers)
        self.assertEqual(response.status_code, 201)

    def test_campaigns_get(self):
        params = {'limit': 1, 'offset': 1}
        headers = {'X-Mock': 200}
        response = self.sg.client.campaigns.get(
            query_params=params, request_headers=headers)
        self.assertEqual(response.status_code, 200)

    def test_campaigns__campaign_id__patch(self):
        data = {
            "categories": [
                "summer line"
            ],
            "html_content": "<html><head><title></title></head><body><p>"
                            "Check out our summer line!</p></body></html>",
            "plain_content": "Check out our summer line!",
            "subject": "New Products for Summer!",
            "title": "May Newsletter"
        }
        campaign_id = "test_url_param"
        headers = {'X-Mock': 200}
        response = self.sg.client.campaigns._(campaign_id).patch(
            request_body=data, request_headers=headers)
        self.assertEqual(response.status_code, 200)

    def test_campaigns__campaign_id__get(self):
        campaign_id = "test_url_param"
        headers = {'X-Mock': 200}
        response = self.sg.client.campaigns._(campaign_id).get(
            request_headers=headers)
        self.assertEqual(response.status_code, 200)

    def test_campaigns__campaign_id__delete(self):
        campaign_id = "test_url_param"
        headers = {'X-Mock': 204}
        response = self.sg.client.campaigns._(campaign_id).delete(
            request_headers=headers)
        self.assertEqual(response.status_code, 204)

    def test_campaigns__campaign_id__schedules_patch(self):
        data = {
            "send_at": 1489451436
        }
        campaign_id = "test_url_param"
        headers = {'X-Mock': 200}
        response = self.sg.client.campaigns._(campaign_id).schedules.patch(
            request_body=data, request_headers=headers)
        self.assertEqual(response.status_code, 200)

    def test_campaigns__campaign_id__schedules_post(self):
        data = {
            "send_at": 1489771528
        }
        campaign_id = "test_url_param"
        headers = {'X-Mock': 201}
        response = self.sg.client.campaigns._(campaign_id).schedules.post(
            request_body=data, request_headers=headers)
        self.assertEqual(response.status_code, 201)

    def test_campaigns__campaign_id__schedules_get(self):
        campaign_id = "test_url_param"
        headers = {'X-Mock': 200}
        response = self.sg.client.campaigns._(campaign_id).schedules.get(
            request_headers=headers)
        self.assertEqual(response.status_code, 200)

    def test_campaigns__campaign_id__schedules_delete(self):
        campaign_id = "test_url_param"
        headers = {'X-Mock': 204}
        response = self.sg.client.campaigns._(campaign_id).schedules.delete(
            request_headers=headers)
        self.assertEqual(response.status_code, 204)

    def test_campaigns__campaign_id__schedules_now_post(self):
        campaign_id = "test_url_param"
        headers = {'X-Mock': 201}
        response = self.sg.client.campaigns._(campaign_id).schedules.now.post(
            request_headers=headers)
        self.assertEqual(response.status_code, 201)

    def test_campaigns__campaign_id__schedules_test_post(self):
        data = {
            "to": "your.email@example.com"
        }
        campaign_id = "test_url_param"
        headers = {'X-Mock': 204}
        response = self.sg.client.campaigns._(campaign_id).schedules.test.post(
            request_body=data, request_headers=headers)
        self.assertEqual(response.status_code, 204)

    def test_categories_get(self):
        params = {'category': 'test_string', 'limit': 1, 'offset': 1}
        headers = {'X-Mock': 200}
        response = self.sg.client.categories.get(
            query_params=params, request_headers=headers)
        self.assertEqual(response.status_code, 200)

    def test_categories_stats_get(self):
        params = {'end_date': '2016-04-01', 'aggregated_by': 'day',
                  'limit': 1, 'offset': 1, 'start_date': '2016-01-01',
                  'categories': 'test_string'}
        headers = {'X-Mock': 200}
        response = self.sg.client.categories.stats.get(
            query_params=params, request_headers=headers)
        self.assertEqual(response.status_code, 200)

    def test_categories_stats_sums_get(self):
        params = {'end_date': '2016-04-01', 'aggregated_by': 'day',
                  'limit': 1, 'sort_by_metric': 'test_string', 'offset': 1,
                  'start_date': '2016-01-01', 'sort_by_direction': 'asc'}
        headers = {'X-Mock': 200}
        response = self.sg.client.categories.stats.sums.get(
            query_params=params, request_headers=headers)
        self.assertEqual(response.status_code, 200)

    def test_clients_stats_get(self):
        params = {'aggregated_by': 'day', 'start_date': '2016-01-01',
                  'end_date': '2016-04-01'}
        headers = {'X-Mock': 200}
        response = self.sg.client.clients.stats.get(
            query_params=params, request_headers=headers)
        self.assertEqual(response.status_code, 200)

    def test_clients__client_type__stats_get(self):
        params = {'aggregated_by': 'day', 'start_date': '2016-01-01',
                  'end_date': '2016-04-01'}
        client_type = "test_url_param"
        headers = {'X-Mock': 200}
        response = self.sg.client.clients._(client_type).stats.get(
            query_params=params, request_headers=headers)
        self.assertEqual(response.status_code, 200)

    def test_contactdb_custom_fields_post(self):
        data = {
            "name": "pet",
            "type": "text"
        }
        headers = {'X-Mock': 201}
        response = self.sg.client.contactdb.custom_fields.post(
            request_body=data, request_headers=headers)
        self.assertEqual(response.status_code, 201)

    def test_contactdb_custom_fields_get(self):
        headers = {'X-Mock': 200}
        response = self.sg.client.contactdb.custom_fields.get(
            request_headers=headers)
        self.assertEqual(response.status_code, 200)

    def test_contactdb_custom_fields__custom_field_id__get(self):
        custom_field_id = "test_url_param"
        headers = {'X-Mock': 200}
        response = self.sg.client.contactdb.custom_fields._(
            custom_field_id).get(request_headers=headers)
        self.assertEqual(response.status_code, 200)

    def test_contactdb_custom_fields__custom_field_id__delete(self):
        custom_field_id = "test_url_param"
        headers = {'X-Mock': 202}
        response = self.sg.client.contactdb.custom_fields._(
            custom_field_id).delete(request_headers=headers)
        self.assertEqual(response.status_code, 202)

    def test_contactdb_lists_post(self):
        data = {
            "name": "your list name"
        }
        headers = {'X-Mock': 201}
        response = self.sg.client.contactdb.lists.post(
            request_body=data, request_headers=headers)
        self.assertEqual(response.status_code, 201)

    def test_contactdb_lists_get(self):
        headers = {'X-Mock': 200}
        response = self.sg.client.contactdb.lists.get(request_headers=headers)
        self.assertEqual(response.status_code, 200)

    def test_contactdb_lists_delete(self):
        data = [
            1,
            2,
            3,
            4
        ]
        headers = {'X-Mock': 204}
        response = self.sg.client.contactdb.lists.delete(
            request_body=data, request_headers=headers)
        self.assertEqual(response.status_code, 204)

    def test_contactdb_lists__list_id__patch(self):
        data = {
            "name": "newlistname"
        }
        params = {'list_id': 1}
        list_id = "test_url_param"
        headers = {'X-Mock': 200}
        response = self.sg.client.contactdb.lists._(list_id).patch(
            request_body=data, query_params=params, request_headers=headers)
        self.assertEqual(response.status_code, 200)

    def test_contactdb_lists__list_id__get(self):
        params = {'list_id': 1}
        list_id = "test_url_param"
        headers = {'X-Mock': 200}
        response = self.sg.client.contactdb.lists._(list_id).get(
            query_params=params, request_headers=headers)
        self.assertEqual(response.status_code, 200)

    def test_contactdb_lists__list_id__delete(self):
        params = {'delete_contacts': 'true'}
        list_id = "test_url_param"
        headers = {'X-Mock': 202}
        response = self.sg.client.contactdb.lists._(list_id).delete(
            query_params=params, request_headers=headers)
        self.assertEqual(response.status_code, 202)

    def test_contactdb_lists__list_id__recipients_post(self):
        data = [
            "recipient_id1",
            "recipient_id2"
        ]
        list_id = "test_url_param"
        headers = {'X-Mock': 201}
        response = self.sg.client.contactdb.lists._(list_id).recipients.post(
            request_body=data, request_headers=headers)
        self.assertEqual(response.status_code, 201)

    def test_contactdb_lists__list_id__recipients_get(self):
        params = {'page': 1, 'page_size': 1}
        list_id = "test_url_param"
        headers = {'X-Mock': 200}
        response = self.sg.client.contactdb.lists._(list_id).recipients.get(
            query_params=params, request_headers=headers)
        self.assertEqual(response.status_code, 200)

    def test_contactdb_lists__list_id__recipients__recipient_id__post(self):
        list_id = "test_url_param"
        recipient_id = "test_url_param"
        headers = {'X-Mock': 201}
        response = self.sg.client.contactdb.lists._(list_id).recipients._(
            recipient_id).post(request_headers=headers)
        self.assertEqual(response.status_code, 201)

    def test_contactdb_lists__list_id__recipients__recipient_id__delete(self):
        params = {'recipient_id': 1, 'list_id': 1}
        list_id = "test_url_param"
        recipient_id = "test_url_param"
        headers = {'X-Mock': 204}
        response = self.sg.client.contactdb.lists._(list_id).recipients._(
            recipient_id).delete(query_params=params, request_headers=headers)
        self.assertEqual(response.status_code, 204)

    def test_contactdb_recipients_patch(self):
        data = [
            {
                "email": "jones@example.com",
                "first_name": "Guy",
                "last_name": "Jones"
            }
        ]
        headers = {'X-Mock': 201}
        response = self.sg.client.contactdb.recipients.patch(
            request_body=data, request_headers=headers)
        self.assertEqual(response.status_code, 201)

    def test_contactdb_recipients_post(self):
        data = [
            {
                "age": 25,
                "email": "example@example.com",
                "first_name": "",
                "last_name": "User"
            },
            {
                "age": 25,
                "email": "example2@example.com",
                "first_name": "Example",
                "last_name": "User"
            }
        ]
        headers = {'X-Mock': 201}
        response = self.sg.client.contactdb.recipients.post(
            request_body=data, request_headers=headers)
        self.assertEqual(response.status_code, 201)

    def test_contactdb_recipients_get(self):
        params = {'page': 1, 'page_size': 1}
        headers = {'X-Mock': 200}
        response = self.sg.client.contactdb.recipients.get(
            query_params=params, request_headers=headers)
        self.assertEqual(response.status_code, 200)

    def test_contactdb_recipients_delete(self):
        data = [
            "recipient_id1",
            "recipient_id2"
        ]
        headers = {'X-Mock': 200}
        response = self.sg.client.contactdb.recipients.delete(
            request_body=data, request_headers=headers)
        self.assertEqual(response.status_code, 200)

    def test_contactdb_recipients_billable_count_get(self):
        headers = {'X-Mock': 200}
        response = self.sg.client.contactdb.recipients.billable_count.get(
            request_headers=headers)
        self.assertEqual(response.status_code, 200)

    def test_contactdb_recipients_count_get(self):
        headers = {'X-Mock': 200}
        response = self.sg.client.contactdb.recipients.count.get(
            request_headers=headers)
        self.assertEqual(response.status_code, 200)

    def test_contactdb_recipients_search_get(self):
        params = {'{field_name}': 'test_string'}
        headers = {'X-Mock': 200}
        response = self.sg.client.contactdb.recipients.search.get(
            query_params=params, request_headers=headers)
        self.assertEqual(response.status_code, 200)

    def test_contactdb_recipients__recipient_id__get(self):
        recipient_id = "test_url_param"
        headers = {'X-Mock': 200}
        response = self.sg.client.contactdb.recipients._(
            recipient_id).get(request_headers=headers)
        self.assertEqual(response.status_code, 200)

    def test_contactdb_recipients__recipient_id__delete(self):
        recipient_id = "test_url_param"
        headers = {'X-Mock': 204}
        response = self.sg.client.contactdb.recipients._(
            recipient_id).delete(request_headers=headers)
        self.assertEqual(response.status_code, 204)

    def test_contactdb_recipients__recipient_id__lists_get(self):
        recipient_id = "test_url_param"
        headers = {'X-Mock': 200}
        response = self.sg.client.contactdb.recipients._(
            recipient_id).lists.get(request_headers=headers)
        self.assertEqual(response.status_code, 200)

    def test_contactdb_reserved_fields_get(self):
        headers = {'X-Mock': 200}
        response = self.sg.client.contactdb.reserved_fields.get(
            request_headers=headers)
        self.assertEqual(response.status_code, 200)

    def test_contactdb_segments_post(self):
        data = {
            "conditions": [
                {
                    "and_or": "",
                    "field": "last_name",
                    "operator": "eq",
                    "value": "Miller"
                },
                {
                    "and_or": "and",
                    "field": "last_clicked",
                    "operator": "gt",
                    "value": "01/02/2015"
                },
                {
                    "and_or": "or",
                    "field": "clicks.campaign_identifier",
                    "operator": "eq",
                    "value": "513"
                }
            ],
            "list_id": 4,
            "name": "Last Name Miller"
        }
        headers = {'X-Mock': 200}
        response = self.sg.client.contactdb.segments.post(
            request_body=data, request_headers=headers)
        self.assertEqual(response.status_code, 200)

    def test_contactdb_segments_get(self):
        headers = {'X-Mock': 200}
        response = self.sg.client.contactdb.segments.get(
            request_headers=headers)
        self.assertEqual(response.status_code, 200)

    def test_contactdb_segments__segment_id__patch(self):
        data = {
            "conditions": [
                {
                    "and_or": "",
                    "field": "last_name",
                    "operator": "eq",
                    "value": "Miller"
                }
            ],
            "list_id": 5,
            "name": "The Millers"
        }
        params = {'segment_id': 'test_string'}
        segment_id = "test_url_param"
        headers = {'X-Mock': 200}
        response = self.sg.client.contactdb.segments._(segment_id).patch(
            request_body=data, query_params=params, request_headers=headers)
        self.assertEqual(response.status_code, 200)

    def test_contactdb_segments__segment_id__get(self):
        params = {'segment_id': 1}
        segment_id = "test_url_param"
        headers = {'X-Mock': 200}
        response = self.sg.client.contactdb.segments._(segment_id).get(
            query_params=params, request_headers=headers)
        self.assertEqual(response.status_code, 200)

    def test_contactdb_segments__segment_id__delete(self):
        params = {'delete_contacts': 'true'}
        segment_id = "test_url_param"
        headers = {'X-Mock': 204}
        response = self.sg.client.contactdb.segments._(segment_id).delete(
            query_params=params, request_headers=headers)
        self.assertEqual(response.status_code, 204)

    def test_contactdb_segments__segment_id__recipients_get(self):
        params = {'page': 1, 'page_size': 1}
        segment_id = "test_url_param"
        headers = {'X-Mock': 200}
        response = self.sg.client.contactdb.segments._(
            segment_id).recipients.get(
            query_params=params, request_headers=headers)
        self.assertEqual(response.status_code, 200)

    def test_devices_stats_get(self):
        params = {
            'aggregated_by': 'day',
            'limit': 1,
            'start_date': '2016-01-01',
            'end_date': '2016-04-01',
            'offset': 1}
        headers = {'X-Mock': 200}
        response = self.sg.client.devices.stats.get(
            query_params=params, request_headers=headers)
        self.assertEqual(response.status_code, 200)

    def test_geo_stats_get(self):
        params = {
            'end_date': '2016-04-01',
            'country': 'US',
            'aggregated_by': 'day',
            'limit': 1,
            'offset': 1,
            'start_date': '2016-01-01'}
        headers = {'X-Mock': 200}
        response = self.sg.client.geo.stats.get(
            query_params=params, request_headers=headers)
        self.assertEqual(response.status_code, 200)

    def test_ips_get(self):
        params = {
            'subuser': 'test_string',
            'ip': 'test_string',
            'limit': 1,
            'exclude_whitelabels': 'true',
            'offset': 1}
        headers = {'X-Mock': 200}
        response = self.sg.client.ips.get(
            query_params=params, request_headers=headers)
        self.assertEqual(response.status_code, 200)

    def test_ips_assigned_get(self):
        headers = {'X-Mock': 200}
        response = self.sg.client.ips.assigned.get(request_headers=headers)
        self.assertEqual(response.status_code, 200)

    def test_ips_pools_post(self):
        data = {
            "name": "marketing"
        }
        headers = {'X-Mock': 200}
        response = self.sg.client.ips.pools.post(
            request_body=data, request_headers=headers)
        self.assertEqual(response.status_code, 200)

    def test_ips_pools_get(self):
        headers = {'X-Mock': 200}
        response = self.sg.client.ips.pools.get(request_headers=headers)
        self.assertEqual(response.status_code, 200)

    def test_ips_pools__pool_name__put(self):
        data = {
            "name": "new_pool_name"
        }
        pool_name = "test_url_param"
        headers = {'X-Mock': 200}
        response = self.sg.client.ips.pools._(pool_name).put(
            request_body=data, request_headers=headers)
        self.assertEqual(response.status_code, 200)

    def test_ips_pools__pool_name__get(self):
        pool_name = "test_url_param"
        headers = {'X-Mock': 200}
        response = self.sg.client.ips.pools._(
            pool_name).get(request_headers=headers)
        self.assertEqual(response.status_code, 200)

    def test_ips_pools__pool_name__delete(self):
        pool_name = "test_url_param"
        headers = {'X-Mock': 204}
        response = self.sg.client.ips.pools._(
            pool_name).delete(request_headers=headers)
        self.assertEqual(response.status_code, 204)

    def test_ips_pools__pool_name__ips_post(self):
        data = {
            "ip": "0.0.0.0"
        }
        pool_name = "test_url_param"
        headers = {'X-Mock': 201}
        response = self.sg.client.ips.pools._(pool_name).ips.post(
            request_body=data, request_headers=headers)
        self.assertEqual(response.status_code, 201)

    def test_ips_pools__pool_name__ips__ip__delete(self):
        pool_name = "test_url_param"
        ip = "test_url_param"
        headers = {'X-Mock': 204}
        response = self.sg.client.ips.pools._(pool_name).ips._(
            ip).delete(request_headers=headers)
        self.assertEqual(response.status_code, 204)

    def test_ips_warmup_post(self):
        data = {
            "ip": "0.0.0.0"
        }
        headers = {'X-Mock': 200}
        response = self.sg.client.ips.warmup.post(
            request_body=data, request_headers=headers)
        self.assertEqual(response.status_code, 200)

    def test_ips_warmup_get(self):
        headers = {'X-Mock': 200}
        response = self.sg.client.ips.warmup.get(request_headers=headers)
        self.assertEqual(response.status_code, 200)

    def test_ips_warmup__ip_address__get(self):
        ip_address = "test_url_param"
        headers = {'X-Mock': 200}
        response = self.sg.client.ips.warmup._(
            ip_address).get(request_headers=headers)
        self.assertEqual(response.status_code, 200)

    def test_ips_warmup__ip_address__delete(self):
        ip_address = "test_url_param"
        headers = {'X-Mock': 204}
        response = self.sg.client.ips.warmup._(
            ip_address).delete(request_headers=headers)
        self.assertEqual(response.status_code, 204)

    def test_ips__ip_address__get(self):
        ip_address = "test_url_param"
        headers = {'X-Mock': 200}
        response = self.sg.client.ips._(
            ip_address).get(request_headers=headers)
        self.assertEqual(response.status_code, 200)

    def test_mail_batch_post(self):
        headers = {'X-Mock': 201}
        response = self.sg.client.mail.batch.post(request_headers=headers)
        self.assertEqual(response.status_code, 201)

    def test_mail_batch__batch_id__get(self):
        batch_id = "test_url_param"
        headers = {'X-Mock': 200}
        response = self.sg.client.mail.batch._(
            batch_id).get(request_headers=headers)
        self.assertEqual(response.status_code, 200)

    def test_mail_send_post(self):
        data = {
            "asm": {
                "group_id": 1,
                "groups_to_display": [
                    1,
                    2,
                    3
                ]
            },
            "attachments": [
                {
                    "content": "[BASE64 encoded content block here]",
                    "content_id": "ii_139db99fdb5c3704",
                    "disposition": "inline",
                    "filename": "file1.jpg",
                    "name": "file1",
                    "type": "jpg"
                }
            ],
            "batch_id": "[YOUR BATCH ID GOES HERE]",
            "categories": [
                "category1",
                "category2"
            ],
            "content": [
                {
                    "type": "text/html",
                    "value": "<html><p>Hello, world!</p><img "
                             "src=[CID GOES HERE]></img></html>"
                }
            ],
            "custom_args": {
                "New Argument 1": "New Value 1",
                "activationAttempt": "1",
                "customerAccountNumber": "[CUSTOMER ACCOUNT NUMBER GOES HERE]"
            },
            "from": {
                "email": "sam.smith@example.com",
                "name": "Sam Smith"
            },
            "headers": {},
            "ip_pool_name": "[YOUR POOL NAME GOES HERE]",
            "mail_settings": {
                "bcc": {
                    "email": "ben.doe@example.com",
                    "enable": True
                },
                "bypass_list_management": {
                    "enable": True
                },
                "footer": {
                    "enable": True,
                    "html": "<p>Thanks</br>The SendGrid Team</p>",
                    "text": "Thanks,/n The SendGrid Team"
                },
                "sandbox_mode": {
                    "enable": False
                },
                "spam_check": {
                    "enable": True,
                    "post_to_url": "http://example.com/compliance",
                    "threshold": 3
                }
            },
            "personalizations": [
                {
                    "bcc": [
                        {
                            "email": "sam.doe@example.com",
                            "name": "Sam Doe"
                        }
                    ],
                    "cc": [
                        {
                            "email": "jane.doe@example.com",
                            "name": "Jane Doe"
                        }
                    ],
                    "custom_args": {
                        "New Argument 1": "New Value 1",
                        "activationAttempt": "1",
                        "customerAccountNumber":
                            "[CUSTOMER ACCOUNT NUMBER GOES HERE]"
                    },
                    "headers": {
                        "X-Accept-Language": "en",
                        "X-Mailer": "MyApp"
                    },
                    "send_at": 1409348513,
                    "subject": "Hello, World!",
                    "substitutions": {
                        "id": "substitutions",
                        "type": "object"
                    },
                    "to": [
                        {
                            "email": "john.doe@example.com",
                            "name": "John Doe"
                        }
                    ]
                }
            ],
            "reply_to": {
                "email": "sam.smith@example.com",
                "name": "Sam Smith"
            },
            "sections": {
                "section": {
                    ":sectionName1": "section 1 text",
                    ":sectionName2": "section 2 text"
                }
            },
            "send_at": 1409348513,
            "subject": "Hello, World!",
            "template_id": "[YOUR TEMPLATE ID GOES HERE]",
            "tracking_settings": {
                "click_tracking": {
                    "enable": True,
                    "enable_text": True
                },
                "ganalytics": {
                    "enable": True,
                    "utm_campaign": "[NAME OF YOUR REFERRER SOURCE]",
                    "utm_content": "[USE THIS SPACE TO DIFFERENTIATE "
                                   "YOUR EMAIL FROM ADS]",
                    "utm_medium": "[NAME OF YOUR MARKETING MEDIUM e.g. email]",
                    "utm_name": "[NAME OF YOUR CAMPAIGN]",
                    "utm_term": "[IDENTIFY PAID KEYWORDS HERE]"
                },
                "open_tracking": {
                    "enable": True,
                    "substitution_tag": "%opentrack"
                },
                "subscription_tracking": {
                    "enable": True,
                    "html": "If you would like to unsubscribe and stop "
                            "receiving these emails <% clickhere %>.",
                    "substitution_tag": "<%click here%>",
                    "text": "If you would like to unsubscribe and stop "
                            "receiving these emails <% click here %>."
                }
            }
        }
        headers = {'X-Mock': 202}
        response = self.sg.client.mail.send.post(
            request_body=data, request_headers=headers)
        self.assertEqual(response.status_code, 202)

    def test_mail_settings_get(self):
        params = {'limit': 1, 'offset': 1}
        headers = {'X-Mock': 200}
        response = self.sg.client.mail_settings.get(
            query_params=params, request_headers=headers)
        self.assertEqual(response.status_code, 200)

    def test_mail_settings_address_whitelist_patch(self):
        data = {
            "enabled": True,
            "list": [
                "email1@example.com",
                "example.com"
            ]
        }
        headers = {'X-Mock': 200}
        response = self.sg.client.mail_settings.address_whitelist.patch(
            request_body=data, request_headers=headers)
        self.assertEqual(response.status_code, 200)

    def test_mail_settings_address_whitelist_get(self):
        headers = {'X-Mock': 200}
        response = self.sg.client.mail_settings.address_whitelist.get(
            request_headers=headers)
        self.assertEqual(response.status_code, 200)

    def test_mail_settings_bcc_patch(self):
        data = {
            "email": "email@example.com",
            "enabled": False
        }
        headers = {'X-Mock': 200}
        response = self.sg.client.mail_settings.bcc.patch(
            request_body=data, request_headers=headers)
        self.assertEqual(response.status_code, 200)

    def test_mail_settings_bcc_get(self):
        headers = {'X-Mock': 200}
        response = self.sg.client.mail_settings.bcc.get(
            request_headers=headers)
        self.assertEqual(response.status_code, 200)

    def test_mail_settings_bounce_purge_patch(self):
        data = {
            "enabled": True,
            "hard_bounces": 5,
            "soft_bounces": 5
        }
        headers = {'X-Mock': 200}
        response = self.sg.client.mail_settings.bounce_purge.patch(
            request_body=data, request_headers=headers)
        self.assertEqual(response.status_code, 200)

    def test_mail_settings_bounce_purge_get(self):
        headers = {'X-Mock': 200}
        response = self.sg.client.mail_settings.bounce_purge.get(
            request_headers=headers)
        self.assertEqual(response.status_code, 200)

    def test_mail_settings_footer_patch(self):
        data = {
            "enabled": True,
            "html_content": "...",
            "plain_content": "..."
        }
        headers = {'X-Mock': 200}
        response = self.sg.client.mail_settings.footer.patch(
            request_body=data, request_headers=headers)
        self.assertEqual(response.status_code, 200)

    def test_mail_settings_footer_get(self):
        headers = {'X-Mock': 200}
        response = self.sg.client.mail_settings.footer.get(
            request_headers=headers)
        self.assertEqual(response.status_code, 200)

    def test_mail_settings_forward_bounce_patch(self):
        data = {
            "email": "example@example.com",
            "enabled": True
        }
        headers = {'X-Mock': 200}
        response = self.sg.client.mail_settings.forward_bounce.patch(
            request_body=data, request_headers=headers)
        self.assertEqual(response.status_code, 200)

    def test_mail_settings_forward_bounce_get(self):
        headers = {'X-Mock': 200}
        response = self.sg.client.mail_settings.forward_bounce.get(
            request_headers=headers)
        self.assertEqual(response.status_code, 200)

    def test_mail_settings_forward_spam_patch(self):
        data = {
            "email": "",
            "enabled": False
        }
        headers = {'X-Mock': 200}
        response = self.sg.client.mail_settings.forward_spam.patch(
            request_body=data, request_headers=headers)
        self.assertEqual(response.status_code, 200)

    def test_mail_settings_forward_spam_get(self):
        headers = {'X-Mock': 200}
        response = self.sg.client.mail_settings.forward_spam.get(
            request_headers=headers)
        self.assertEqual(response.status_code, 200)

    def test_mail_settings_plain_content_patch(self):
        data = {
            "enabled": False
        }
        headers = {'X-Mock': 200}
        response = self.sg.client.mail_settings.plain_content.patch(
            request_body=data, request_headers=headers)
        self.assertEqual(response.status_code, 200)

    def test_mail_settings_plain_content_get(self):
        headers = {'X-Mock': 200}
        response = self.sg.client.mail_settings.plain_content.get(
            request_headers=headers)
        self.assertEqual(response.status_code, 200)

    def test_mail_settings_spam_check_patch(self):
        data = {
            "enabled": True,
            "max_score": 5,
            "url": "url"
        }
        headers = {'X-Mock': 200}
        response = self.sg.client.mail_settings.spam_check.patch(
            request_body=data, request_headers=headers)
        self.assertEqual(response.status_code, 200)

    def test_mail_settings_spam_check_get(self):
        headers = {'X-Mock': 200}
        response = self.sg.client.mail_settings.spam_check.get(
            request_headers=headers)
        self.assertEqual(response.status_code, 200)

    def test_mail_settings_template_patch(self):
        data = {
            "enabled": True,
            "html_content": "<% body %>"
        }
        headers = {'X-Mock': 200}
        response = self.sg.client.mail_settings.template.patch(
            request_body=data, request_headers=headers)
        self.assertEqual(response.status_code, 200)

    def test_mail_settings_template_get(self):
        headers = {'X-Mock': 200}
        response = self.sg.client.mail_settings.template.get(
            request_headers=headers)
        self.assertEqual(response.status_code, 200)

    def test_mailbox_providers_stats_get(self):
        params = {
            'end_date': '2016-04-01',
            'mailbox_providers': 'test_string',
            'aggregated_by': 'day',
            'limit': 1,
            'offset': 1,
            'start_date': '2016-01-01'}
        headers = {'X-Mock': 200}
        response = self.sg.client.mailbox_providers.stats.get(
            query_params=params, request_headers=headers)
        self.assertEqual(response.status_code, 200)

    def test_partner_settings_get(self):
        params = {'limit': 1, 'offset': 1}
        headers = {'X-Mock': 200}
        response = self.sg.client.partner_settings.get(
            query_params=params, request_headers=headers)
        self.assertEqual(response.status_code, 200)

    def test_partner_settings_new_relic_patch(self):
        data = {
            "enable_subuser_statistics": True,
            "enabled": True,
            "license_key": ""
        }
        headers = {'X-Mock': 200}
        response = self.sg.client.partner_settings.new_relic.patch(
            request_body=data, request_headers=headers)
        self.assertEqual(response.status_code, 200)

    def test_partner_settings_new_relic_get(self):
        headers = {'X-Mock': 200}
        response = self.sg.client.partner_settings.new_relic.get(
            request_headers=headers)
        self.assertEqual(response.status_code, 200)

    def test_scopes_get(self):
        headers = {'X-Mock': 200}
        response = self.sg.client.scopes.get(request_headers=headers)
        self.assertEqual(response.status_code, 200)

    def test_senders_post(self):
        data = {
            "address": "123 Elm St.",
            "address_2": "Apt. 456",
            "city": "Denver",
            "country": "United States",
            "from": {
                "email": "from@example.com",
                "name": "Example INC"
            },
            "nickname": "My Sender ID",
            "reply_to": {
                "email": "replyto@example.com",
                "name": "Example INC"
            },
            "state": "Colorado",
            "zip": "80202"
        }
        headers = {'X-Mock': 201}
        response = self.sg.client.senders.post(
            request_body=data, request_headers=headers)
        self.assertEqual(response.status_code, 201)

    def test_senders_get(self):
        headers = {'X-Mock': 200}
        response = self.sg.client.senders.get(request_headers=headers)
        self.assertEqual(response.status_code, 200)

    def test_senders__sender_id__patch(self):
        data = {
            "address": "123 Elm St.",
            "address_2": "Apt. 456",
            "city": "Denver",
            "country": "United States",
            "from": {
                "email": "from@example.com",
                "name": "Example INC"
            },
            "nickname": "My Sender ID",
            "reply_to": {
                "email": "replyto@example.com",
                "name": "Example INC"
            },
            "state": "Colorado",
            "zip": "80202"
        }
        sender_id = "test_url_param"
        headers = {'X-Mock': 200}
        response = self.sg.client.senders._(sender_id).patch(
            request_body=data, request_headers=headers)
        self.assertEqual(response.status_code, 200)

    def test_senders__sender_id__get(self):
        sender_id = "test_url_param"
        headers = {'X-Mock': 200}
        response = self.sg.client.senders._(
            sender_id).get(request_headers=headers)
        self.assertEqual(response.status_code, 200)

    def test_senders__sender_id__delete(self):
        sender_id = "test_url_param"
        headers = {'X-Mock': 204}
        response = self.sg.client.senders._(
            sender_id).delete(request_headers=headers)
        self.assertEqual(response.status_code, 204)

    def test_senders__sender_id__resend_verification_post(self):
        sender_id = "test_url_param"
        headers = {'X-Mock': 204}
        response = self.sg.client.senders._(
            sender_id).resend_verification.post(request_headers=headers)
        self.assertEqual(response.status_code, 204)

    def test_stats_get(self):
        params = {
            'aggregated_by': 'day',
            'limit': 1,
            'start_date': '2016-01-01',
            'end_date': '2016-04-01',
            'offset': 1}
        headers = {'X-Mock': 200}
        response = self.sg.client.stats.get(
            query_params=params, request_headers=headers)
        self.assertEqual(response.status_code, 200)

    def test_subusers_post(self):
        data = {
            "email": "John@example.com",
            "ips": [
                "1.1.1.1",
                "2.2.2.2"
            ],
            "password": "johns_password",
            "username": "John@example.com"
        }
        headers = {'X-Mock': 200}
        response = self.sg.client.subusers.post(
            request_body=data, request_headers=headers)
        self.assertEqual(response.status_code, 200)

    def test_subusers_get(self):
        params = {'username': 'test_string', 'limit': 1, 'offset': 1}
        headers = {'X-Mock': 200}
        response = self.sg.client.subusers.get(
            query_params=params, request_headers=headers)
        self.assertEqual(response.status_code, 200)

    def test_subusers_reputations_get(self):
        params = {'usernames': 'test_string'}
        headers = {'X-Mock': 200}
        response = self.sg.client.subusers.reputations.get(
            query_params=params, request_headers=headers)
        self.assertEqual(response.status_code, 200)

    def test_subusers_stats_get(self):
        params = {
            'end_date': '2016-04-01',
            'aggregated_by': 'day',
            'limit': 1,
            'offset': 1,
            'start_date': '2016-01-01',
            'subusers': 'test_string'}
        headers = {'X-Mock': 200}
        response = self.sg.client.subusers.stats.get(
            query_params=params, request_headers=headers)
        self.assertEqual(response.status_code, 200)

    def test_subusers_stats_monthly_get(self):
        params = {
            'subuser': 'test_string',
            'limit': 1,
            'sort_by_metric': 'test_string',
            'offset': 1,
            'date': 'test_string',
            'sort_by_direction': 'asc'}
        headers = {'X-Mock': 200}
        response = self.sg.client.subusers.stats.monthly.get(
            query_params=params, request_headers=headers)
        self.assertEqual(response.status_code, 200)

    def test_subusers_stats_sums_get(self):
        params = {
            'end_date': '2016-04-01',
            'aggregated_by': 'day',
            'limit': 1,
            'sort_by_metric': 'test_string',
            'offset': 1,
            'start_date': '2016-01-01',
            'sort_by_direction': 'asc'}
        headers = {'X-Mock': 200}
        response = self.sg.client.subusers.stats.sums.get(
            query_params=params, request_headers=headers)
        self.assertEqual(response.status_code, 200)

    def test_subusers__subuser_name__patch(self):
        data = {
            "disabled": False
        }
        subuser_name = "test_url_param"
        headers = {'X-Mock': 204}
        response = self.sg.client.subusers._(subuser_name).patch(
            request_body=data, request_headers=headers)
        self.assertEqual(response.status_code, 204)

    def test_subusers__subuser_name__delete(self):
        subuser_name = "test_url_param"
        headers = {'X-Mock': 204}
        response = self.sg.client.subusers._(
            subuser_name).delete(request_headers=headers)
        self.assertEqual(response.status_code, 204)

    def test_subusers__subuser_name__ips_put(self):
        data = [
            "127.0.0.1"
        ]
        subuser_name = "test_url_param"
        headers = {'X-Mock': 200}
        response = self.sg.client.subusers._(subuser_name).ips.put(
            request_body=data, request_headers=headers)
        self.assertEqual(response.status_code, 200)

    def test_subusers__subuser_name__monitor_put(self):
        data = {
            "email": "example@example.com",
            "frequency": 500
        }
        subuser_name = "test_url_param"
        headers = {'X-Mock': 200}
        response = self.sg.client.subusers._(subuser_name).monitor.put(
            request_body=data, request_headers=headers)
        self.assertEqual(response.status_code, 200)

    def test_subusers__subuser_name__monitor_post(self):
        data = {
            "email": "example@example.com",
            "frequency": 50000
        }
        subuser_name = "test_url_param"
        headers = {'X-Mock': 200}
        response = self.sg.client.subusers._(subuser_name).monitor.post(
            request_body=data, request_headers=headers)
        self.assertEqual(response.status_code, 200)

    def test_subusers__subuser_name__monitor_get(self):
        subuser_name = "test_url_param"
        headers = {'X-Mock': 200}
        response = self.sg.client.subusers._(
            subuser_name).monitor.get(request_headers=headers)
        self.assertEqual(response.status_code, 200)

    def test_subusers__subuser_name__monitor_delete(self):
        subuser_name = "test_url_param"
        headers = {'X-Mock': 204}
        response = self.sg.client.subusers._(
            subuser_name).monitor.delete(request_headers=headers)
        self.assertEqual(response.status_code, 204)

    def test_subusers__subuser_name__stats_monthly_get(self):
        params = {
            'date': 'test_string',
            'sort_by_direction': 'asc',
            'limit': 1,
            'sort_by_metric': 'test_string',
            'offset': 1}
        subuser_name = "test_url_param"
        headers = {'X-Mock': 200}
        response = self.sg.client.subusers._(subuser_name).stats.monthly.get(
            query_params=params, request_headers=headers)
        self.assertEqual(response.status_code, 200)

    def test_suppression_blocks_get(self):
        params = {'start_time': 1, 'limit': 1, 'end_time': 1, 'offset': 1}
        headers = {'X-Mock': 200}
        response = self.sg.client.suppression.blocks.get(
            query_params=params, request_headers=headers)
        self.assertEqual(response.status_code, 200)

    def test_suppression_blocks_delete(self):
        data = {
            "delete_all": False,
            "emails": [
                "example1@example.com",
                "example2@example.com"
            ]
        }
        headers = {'X-Mock': 204}
        response = self.sg.client.suppression.blocks.delete(
            request_body=data, request_headers=headers)
        self.assertEqual(response.status_code, 204)

    def test_suppression_blocks__email__get(self):
        email = "test_url_param"
        headers = {'X-Mock': 200}
        response = self.sg.client.suppression.blocks._(
            email).get(request_headers=headers)
        self.assertEqual(response.status_code, 200)

    def test_suppression_blocks__email__delete(self):
        email = "test_url_param"
        headers = {'X-Mock': 204}
        response = self.sg.client.suppression.blocks._(
            email).delete(request_headers=headers)
        self.assertEqual(response.status_code, 204)

    def test_suppression_bounces_get(self):
        params = {'start_time': 1, 'end_time': 1}
        headers = {'X-Mock': 200}
        response = self.sg.client.suppression.bounces.get(
            query_params=params, request_headers=headers)
        self.assertEqual(response.status_code, 200)

    def test_suppression_bounces_delete(self):
        data = {
            "delete_all": True,
            "emails": [
                "example@example.com",
                "example2@example.com"
            ]
        }
        headers = {'X-Mock': 204}
        response = self.sg.client.suppression.bounces.delete(
            request_body=data, request_headers=headers)
        self.assertEqual(response.status_code, 204)

    def test_suppression_bounces__email__get(self):
        email = "test_url_param"
        headers = {'X-Mock': 200}
        response = self.sg.client.suppression.bounces._(
            email).get(request_headers=headers)
        self.assertEqual(response.status_code, 200)

    def test_suppression_bounces__email__delete(self):
        params = {'email_address': 'example@example.com'}
        email = "test_url_param"
        headers = {'X-Mock': 204}
        response = self.sg.client.suppression.bounces._(email).delete(
            query_params=params, request_headers=headers)
        self.assertEqual(response.status_code, 204)

    def test_suppression_invalid_emails_get(self):
        params = {'start_time': 1, 'limit': 1, 'end_time': 1, 'offset': 1}
        headers = {'X-Mock': 200}
        response = self.sg.client.suppression.invalid_emails.get(
            query_params=params, request_headers=headers)
        self.assertEqual(response.status_code, 200)

    def test_suppression_invalid_emails_delete(self):
        data = {
            "delete_all": False,
            "emails": [
                "example1@example.com",
                "example2@example.com"
            ]
        }
        headers = {'X-Mock': 204}
        response = self.sg.client.suppression.invalid_emails.delete(
            request_body=data, request_headers=headers)
        self.assertEqual(response.status_code, 204)

    def test_suppression_invalid_emails__email__get(self):
        email = "test_url_param"
        headers = {'X-Mock': 200}
        response = self.sg.client.suppression.invalid_emails._(
            email).get(request_headers=headers)
        self.assertEqual(response.status_code, 200)

    def test_suppression_invalid_emails__email__delete(self):
        email = "test_url_param"
        headers = {'X-Mock': 204}
        response = self.sg.client.suppression.invalid_emails._(
            email).delete(request_headers=headers)
        self.assertEqual(response.status_code, 204)

    def test_suppression_spam_report__email__get(self):
        email = "test_url_param"
        headers = {'X-Mock': 200}
        response = self.sg.client.suppression.spam_report._(
            email).get(request_headers=headers)
        self.assertEqual(response.status_code, 200)

    def test_suppression_spam_report__email__delete(self):
        email = "test_url_param"
        headers = {'X-Mock': 204}
        response = self.sg.client.suppression.spam_report._(
            email).delete(request_headers=headers)
        self.assertEqual(response.status_code, 204)

    def test_suppression_spam_reports_get(self):
        params = {'start_time': 1, 'limit': 1, 'end_time': 1, 'offset': 1}
        headers = {'X-Mock': 200}
        response = self.sg.client.suppression.spam_reports.get(
            query_params=params, request_headers=headers)
        self.assertEqual(response.status_code, 200)

    def test_suppression_spam_reports_delete(self):
        data = {
            "delete_all": False,
            "emails": [
                "example1@example.com",
                "example2@example.com"
            ]
        }
        headers = {'X-Mock': 204}
        response = self.sg.client.suppression.spam_reports.delete(
            request_body=data, request_headers=headers)
        self.assertEqual(response.status_code, 204)

    def test_suppression_unsubscribes_get(self):
        params = {'start_time': 1, 'limit': 1, 'end_time': 1, 'offset': 1}
        headers = {'X-Mock': 200}
        response = self.sg.client.suppression.unsubscribes.get(
            query_params=params, request_headers=headers)
        self.assertEqual(response.status_code, 200)

    def test_templates_post(self):
        data = {
            "name": "example_name"
        }
        headers = {'X-Mock': 201}
        response = self.sg.client.templates.post(
            request_body=data, request_headers=headers)
        self.assertEqual(response.status_code, 201)

    def test_templates_get(self):
        headers = {'X-Mock': 200}
        response = self.sg.client.templates.get(request_headers=headers)
        self.assertEqual(response.status_code, 200)

    def test_templates__template_id__patch(self):
        data = {
            "name": "new_example_name"
        }
        template_id = "test_url_param"
        headers = {'X-Mock': 200}
        response = self.sg.client.templates._(template_id).patch(
            request_body=data, request_headers=headers)
        self.assertEqual(response.status_code, 200)

    def test_templates__template_id__get(self):
        template_id = "test_url_param"
        headers = {'X-Mock': 200}
        response = self.sg.client.templates._(
            template_id).get(request_headers=headers)
        self.assertEqual(response.status_code, 200)

    def test_templates__template_id__delete(self):
        template_id = "test_url_param"
        headers = {'X-Mock': 204}
        response = self.sg.client.templates._(
            template_id).delete(request_headers=headers)
        self.assertEqual(response.status_code, 204)

    def test_templates__template_id__versions_post(self):
        data = {
            "active": 1,
            "html_content": "<%body%>",
            "name": "example_version_name",
            "plain_content": "<%body%>",
            "subject": "<%subject%>",
            "template_id": "ddb96bbc-9b92-425e-8979-99464621b543"
        }
        template_id = "test_url_param"
        headers = {'X-Mock': 201}
        response = self.sg.client.templates._(template_id).versions.post(
            request_body=data, request_headers=headers)
        self.assertEqual(response.status_code, 201)

    def test_templates__template_id__versions__version_id__patch(self):
        data = {
            "active": 1,
            "html_content": "<%body%>",
            "name": "updated_example_name",
            "plain_content": "<%body%>",
            "subject": "<%subject%>"
        }
        template_id = "test_url_param"
        version_id = "test_url_param"
        headers = {'X-Mock': 200}
        response = self.sg.client.templates._(template_id).versions._(
            version_id).patch(request_body=data, request_headers=headers)
        self.assertEqual(response.status_code, 200)

    def test_templates__template_id__versions__version_id__get(self):
        template_id = "test_url_param"
        version_id = "test_url_param"
        headers = {'X-Mock': 200}
        response = self.sg.client.templates._(template_id).versions._(
            version_id).get(request_headers=headers)
        self.assertEqual(response.status_code, 200)

    def test_templates__template_id__versions__version_id__delete(self):
        template_id = "test_url_param"
        version_id = "test_url_param"
        headers = {'X-Mock': 204}
        response = self.sg.client.templates._(template_id).versions._(
            version_id).delete(request_headers=headers)
        self.assertEqual(response.status_code, 204)

    def test_templates__template_id__versions__version_id__activate_post(self):
        template_id = "test_url_param"
        version_id = "test_url_param"
        headers = {'X-Mock': 200}
        response = self.sg.client.templates._(template_id).versions._(
            version_id).activate.post(request_headers=headers)
        self.assertEqual(response.status_code, 200)

    def test_tracking_settings_get(self):
        params = {'limit': 1, 'offset': 1}
        headers = {'X-Mock': 200}
        response = self.sg.client.tracking_settings.get(
            query_params=params, request_headers=headers)
        self.assertEqual(response.status_code, 200)

    def test_tracking_settings_click_patch(self):
        data = {
            "enabled": True
        }
        headers = {'X-Mock': 200}
        response = self.sg.client.tracking_settings.click.patch(
            request_body=data, request_headers=headers)
        self.assertEqual(response.status_code, 200)

    def test_tracking_settings_click_get(self):
        headers = {'X-Mock': 200}
        response = self.sg.client.tracking_settings.click.get(
            request_headers=headers)
        self.assertEqual(response.status_code, 200)

    def test_tracking_settings_google_analytics_patch(self):
        data = {
            "enabled": True,
            "utm_campaign": "website",
            "utm_content": "",
            "utm_medium": "email",
            "utm_source": "sendgrid.com",
            "utm_term": ""
        }
        headers = {'X-Mock': 200}
        response = self.sg.client.tracking_settings.google_analytics.patch(
            request_body=data, request_headers=headers)
        self.assertEqual(response.status_code, 200)

    def test_tracking_settings_google_analytics_get(self):
        headers = {'X-Mock': 200}
        response = self.sg.client.tracking_settings.google_analytics.get(
            request_headers=headers)
        self.assertEqual(response.status_code, 200)

    def test_tracking_settings_open_patch(self):
        data = {
            "enabled": True
        }
        headers = {'X-Mock': 200}
        response = self.sg.client.tracking_settings.open.patch(
            request_body=data, request_headers=headers)
        self.assertEqual(response.status_code, 200)

    def test_tracking_settings_open_get(self):
        headers = {'X-Mock': 200}
        response = self.sg.client.tracking_settings.open.get(
            request_headers=headers)
        self.assertEqual(response.status_code, 200)

    def test_tracking_settings_subscription_patch(self):
        data = {
            "enabled": True,
            "html_content": "html content",
            "landing": "landing page html",
            "plain_content": "text content",
            "replace": "replacement tag",
            "url": "url"
        }
        headers = {'X-Mock': 200}
        response = self.sg.client.tracking_settings.subscription.patch(
            request_body=data, request_headers=headers)
        self.assertEqual(response.status_code, 200)

    def test_tracking_settings_subscription_get(self):
        headers = {'X-Mock': 200}
        response = self.sg.client.tracking_settings.subscription.get(
            request_headers=headers)
        self.assertEqual(response.status_code, 200)

    def test_user_account_get(self):
        headers = {'X-Mock': 200}
        response = self.sg.client.user.account.get(request_headers=headers)
        self.assertEqual(response.status_code, 200)

    def test_user_credits_get(self):
        headers = {'X-Mock': 200}
        response = self.sg.client.user.credits.get(request_headers=headers)
        self.assertEqual(response.status_code, 200)

    def test_user_email_put(self):
        data = {
            "email": "example@example.com"
        }
        headers = {'X-Mock': 200}
        response = self.sg.client.user.email.put(
            request_body=data, request_headers=headers)
        self.assertEqual(response.status_code, 200)

    def test_user_email_get(self):
        headers = {'X-Mock': 200}
        response = self.sg.client.user.email.get(request_headers=headers)
        self.assertEqual(response.status_code, 200)

    def test_user_password_put(self):
        data = {
            "new_password": "new_password",
            "old_password": "old_password"
        }
        headers = {'X-Mock': 200}
        response = self.sg.client.user.password.put(
            request_body=data, request_headers=headers)
        self.assertEqual(response.status_code, 200)

    def test_user_profile_patch(self):
        data = {
            "city": "Orange",
            "first_name": "Example",
            "last_name": "User"
        }
        headers = {'X-Mock': 200}
        response = self.sg.client.user.profile.patch(
            request_body=data, request_headers=headers)
        self.assertEqual(response.status_code, 200)

    def test_user_profile_get(self):
        headers = {'X-Mock': 200}
        response = self.sg.client.user.profile.get(request_headers=headers)
        self.assertEqual(response.status_code, 200)

    def test_user_scheduled_sends_post(self):
        data = {
            "batch_id": "YOUR_BATCH_ID",
            "status": "pause"
        }
        headers = {'X-Mock': 201}
        response = self.sg.client.user.scheduled_sends.post(
            request_body=data, request_headers=headers)
        self.assertEqual(response.status_code, 201)

    def test_user_scheduled_sends_get(self):
        headers = {'X-Mock': 200}
        response = self.sg.client.user.scheduled_sends.get(
            request_headers=headers)
        self.assertEqual(response.status_code, 200)

    def test_user_scheduled_sends__batch_id__patch(self):
        data = {
            "status": "pause"
        }
        batch_id = "test_url_param"
        headers = {'X-Mock': 204}
        response = self.sg.client.user.scheduled_sends._(
            batch_id).patch(request_body=data, request_headers=headers)
        self.assertEqual(response.status_code, 204)

    def test_user_scheduled_sends__batch_id__get(self):
        batch_id = "test_url_param"
        headers = {'X-Mock': 200}
        response = self.sg.client.user.scheduled_sends._(
            batch_id).get(request_headers=headers)
        self.assertEqual(response.status_code, 200)

    def test_user_scheduled_sends__batch_id__delete(self):
        batch_id = "test_url_param"
        headers = {'X-Mock': 204}
        response = self.sg.client.user.scheduled_sends._(
            batch_id).delete(request_headers=headers)
        self.assertEqual(response.status_code, 204)

    def test_user_settings_enforced_tls_patch(self):
        data = {
            "require_tls": True,
            "require_valid_cert": False
        }
        headers = {'X-Mock': 200}
        response = self.sg.client.user.settings.enforced_tls.patch(
            request_body=data, request_headers=headers)
        self.assertEqual(response.status_code, 200)

    def test_user_settings_enforced_tls_get(self):
        headers = {'X-Mock': 200}
        response = self.sg.client.user.settings.enforced_tls.get(
            request_headers=headers)
        self.assertEqual(response.status_code, 200)

    def test_user_username_put(self):
        data = {
            "username": "test_username"
        }
        headers = {'X-Mock': 200}
        response = self.sg.client.user.username.put(
            request_body=data, request_headers=headers)
        self.assertEqual(response.status_code, 200)

    def test_user_username_get(self):
        headers = {'X-Mock': 200}
        response = self.sg.client.user.username.get(request_headers=headers)
        self.assertEqual(response.status_code, 200)

    def test_user_webhooks_event_settings_patch(self):
        data = {
            "bounce": True,
            "click": True,
            "deferred": True,
            "delivered": True,
            "dropped": True,
            "enabled": True,
            "group_resubscribe": True,
            "group_unsubscribe": True,
            "open": True,
            "processed": True,
            "spam_report": True,
            "unsubscribe": True,
            "url": "url"
        }
        headers = {'X-Mock': 200}
        response = self.sg.client.user.webhooks.event.settings.patch(
            request_body=data, request_headers=headers)
        self.assertEqual(response.status_code, 200)

    def test_user_webhooks_event_settings_get(self):
        headers = {'X-Mock': 200}
        response = self.sg.client.user.webhooks.event.settings.get(
            request_headers=headers)
        self.assertEqual(response.status_code, 200)

    def test_user_webhooks_event_test_post(self):
        data = {
            "url": "url"
        }
        headers = {'X-Mock': 204}
        response = self.sg.client.user.webhooks.event.test.post(
            request_body=data, request_headers=headers)
        self.assertEqual(response.status_code, 204)

    def test_user_webhooks_parse_settings_post(self):
        data = {
            "hostname": "myhostname.com",
            "send_raw": False,
            "spam_check": True,
            "url": "http://email.myhosthame.com"
        }
        headers = {'X-Mock': 201}
        response = self.sg.client.user.webhooks.parse.settings.post(
            request_body=data, request_headers=headers)
        self.assertEqual(response.status_code, 201)

    def test_user_webhooks_parse_settings_get(self):
        headers = {'X-Mock': 200}
        response = self.sg.client.user.webhooks.parse.settings.get(
            request_headers=headers)
        self.assertEqual(response.status_code, 200)

    def test_user_webhooks_parse_settings__hostname__patch(self):
        data = {
            "send_raw": True,
            "spam_check": False,
            "url": "http://newdomain.com/parse"
        }
        hostname = "test_url_param"
        headers = {'X-Mock': 200}
        response = self.sg.client.user.webhooks.parse.settings._(
            hostname).patch(request_body=data, request_headers=headers)
        self.assertEqual(response.status_code, 200)

    def test_user_webhooks_parse_settings__hostname__get(self):
        hostname = "test_url_param"
        headers = {'X-Mock': 200}
        response = self.sg.client.user.webhooks.parse.settings._(
            hostname).get(request_headers=headers)
        self.assertEqual(response.status_code, 200)

    def test_user_webhooks_parse_settings__hostname__delete(self):
        hostname = "test_url_param"
        headers = {'X-Mock': 204}
        response = self.sg.client.user.webhooks.parse.settings._(
            hostname).delete(request_headers=headers)
        self.assertEqual(response.status_code, 204)

    def test_user_webhooks_parse_stats_get(self):
        params = {
            'aggregated_by': 'day',
            'limit': 'test_string',
            'start_date': '2016-01-01',
            'end_date': '2016-04-01',
            'offset': 'test_string'}
        headers = {'X-Mock': 200}
        response = self.sg.client.user.webhooks.parse.stats.get(
            query_params=params, request_headers=headers)
        self.assertEqual(response.status_code, 200)

    def test_whitelabel_domains_post(self):
        data = {
            "automatic_security": False,
            "custom_spf": True,
            "default": True,
            "domain": "example.com",
            "ips": [
                "192.168.1.1",
                "192.168.1.2"
            ],
            "subdomain": "news",
            "username": "john@example.com"
        }
        headers = {'X-Mock': 201}
        response = self.sg.client.whitelabel.domains.post(
            request_body=data, request_headers=headers)
        self.assertEqual(response.status_code, 201)

    def test_whitelabel_domains_get(self):
        params = {
            'username': 'test_string',
            'domain': 'test_string',
            'exclude_subusers': 'true',
            'limit': 1,
            'offset': 1}
        headers = {'X-Mock': 200}
        response = self.sg.client.whitelabel.domains.get(
            query_params=params, request_headers=headers)
        self.assertEqual(response.status_code, 200)

    def test_whitelabel_domains_default_get(self):
        headers = {'X-Mock': 200}
        response = self.sg.client.whitelabel.domains.default.get(
            request_headers=headers)
        self.assertEqual(response.status_code, 200)

    def test_whitelabel_domains_subuser_get(self):
        headers = {'X-Mock': 200}
        response = self.sg.client.whitelabel.domains.subuser.get(
            request_headers=headers)
        self.assertEqual(response.status_code, 200)

    def test_whitelabel_domains_subuser_delete(self):
        headers = {'X-Mock': 204}
        response = self.sg.client.whitelabel.domains.subuser.delete(
            request_headers=headers)
        self.assertEqual(response.status_code, 204)

    def test_whitelabel_domains__domain_id__patch(self):
        data = {
            "custom_spf": True,
            "default": False
        }
        domain_id = "test_url_param"
        headers = {'X-Mock': 200}
        response = self.sg.client.whitelabel.domains._(
            domain_id).patch(request_body=data, request_headers=headers)
        self.assertEqual(response.status_code, 200)

    def test_whitelabel_domains__domain_id__get(self):
        domain_id = "test_url_param"
        headers = {'X-Mock': 200}
        response = self.sg.client.whitelabel.domains._(
            domain_id).get(request_headers=headers)
        self.assertEqual(response.status_code, 200)

    def test_whitelabel_domains__domain_id__delete(self):
        domain_id = "test_url_param"
        headers = {'X-Mock': 204}
        response = self.sg.client.whitelabel.domains._(
            domain_id).delete(request_headers=headers)
        self.assertEqual(response.status_code, 204)

    def test_whitelabel_domains__domain_id__subuser_post(self):
        data = {
            "username": "jane@example.com"
        }
        domain_id = "test_url_param"
        headers = {'X-Mock': 201}
        response = self.sg.client.whitelabel.domains._(
            domain_id).subuser.post(request_body=data, request_headers=headers)
        self.assertEqual(response.status_code, 201)

    def test_whitelabel_domains__id__ips_post(self):
        data = {
            "ip": "192.168.0.1"
        }
        id_ = "test_url_param"
        headers = {'X-Mock': 200}
        response = self.sg.client.whitelabel.domains._(
            id_).ips.post(request_body=data, request_headers=headers)
        self.assertEqual(response.status_code, 200)

    def test_whitelabel_domains__id__ips__ip__delete(self):
        id_ = "test_url_param"
        ip = "test_url_param"
        headers = {'X-Mock': 200}
        response = self.sg.client.whitelabel.domains._(
            id_).ips._(ip).delete(request_headers=headers)
        self.assertEqual(response.status_code, 200)

    def test_whitelabel_domains__id__validate_post(self):
        id_ = "test_url_param"
        headers = {'X-Mock': 200}
        response = self.sg.client.whitelabel.domains._(
            id_).validate.post(request_headers=headers)
        self.assertEqual(response.status_code, 200)

    def test_whitelabel_ips_post(self):
        data = {
            "domain": "example.com",
            "ip": "192.168.1.1",
            "subdomain": "email"
        }
        headers = {'X-Mock': 201}
        response = self.sg.client.whitelabel.ips.post(
            request_body=data, request_headers=headers)
        self.assertEqual(response.status_code, 201)

    def test_whitelabel_ips_get(self):
        params = {'ip': 'test_string', 'limit': 1, 'offset': 1}
        headers = {'X-Mock': 200}
        response = self.sg.client.whitelabel.ips.get(
            query_params=params, request_headers=headers)
        self.assertEqual(response.status_code, 200)

    def test_whitelabel_ips__id__get(self):
        id_ = "test_url_param"
        headers = {'X-Mock': 200}
        response = self.sg.client.whitelabel.ips._(
            id_).get(request_headers=headers)
        self.assertEqual(response.status_code, 200)

    def test_whitelabel_ips__id__delete(self):
        id_ = "test_url_param"
        headers = {'X-Mock': 204}
        response = self.sg.client.whitelabel.ips._(
            id_).delete(request_headers=headers)
        self.assertEqual(response.status_code, 204)

    def test_whitelabel_ips__id__validate_post(self):
        id_ = "test_url_param"
        headers = {'X-Mock': 200}
        response = self.sg.client.whitelabel.ips._(
            id_).validate.post(request_headers=headers)
        self.assertEqual(response.status_code, 200)

    def test_whitelabel_links_post(self):
        data = {
            "default": True,
            "domain": "example.com",
            "subdomain": "mail"
        }
        params = {'limit': 1, 'offset': 1}
        headers = {'X-Mock': 201}
        response = self.sg.client.whitelabel.links.post(
            request_body=data, query_params=params, request_headers=headers)
        self.assertEqual(response.status_code, 201)

    def test_whitelabel_links_get(self):
        params = {'limit': 1}
        headers = {'X-Mock': 200}
        response = self.sg.client.whitelabel.links.get(
            query_params=params, request_headers=headers)
        self.assertEqual(response.status_code, 200)

    def test_whitelabel_links_default_get(self):
        params = {'domain': 'test_string'}
        headers = {'X-Mock': 200}
        response = self.sg.client.whitelabel.links.default.get(
            query_params=params, request_headers=headers)
        self.assertEqual(response.status_code, 200)

    def test_whitelabel_links_subuser_get(self):
        params = {'username': 'test_string'}
        headers = {'X-Mock': 200}
        response = self.sg.client.whitelabel.links.subuser.get(
            query_params=params, request_headers=headers)
        self.assertEqual(response.status_code, 200)

    def test_whitelabel_links_subuser_delete(self):
        params = {'username': 'test_string'}
        headers = {'X-Mock': 204}
        response = self.sg.client.whitelabel.links.subuser.delete(
            query_params=params, request_headers=headers)
        self.assertEqual(response.status_code, 204)

    def test_whitelabel_links__id__patch(self):
        data = {
            "default": True
        }
        id_ = "test_url_param"
        headers = {'X-Mock': 200}
        response = self.sg.client.whitelabel.links._(id_).patch(
            request_body=data, request_headers=headers)
        self.assertEqual(response.status_code, 200)

    def test_whitelabel_links__id__get(self):
        id_ = "test_url_param"
        headers = {'X-Mock': 200}
        response = self.sg.client.whitelabel.links._(
            id_).get(request_headers=headers)
        self.assertEqual(response.status_code, 200)

    def test_whitelabel_links__id__delete(self):
        id_ = "test_url_param"
        headers = {'X-Mock': 204}
        response = self.sg.client.whitelabel.links._(
            id_).delete(request_headers=headers)
        self.assertEqual(response.status_code, 204)

    def test_whitelabel_links__id__validate_post(self):
        id_ = "test_url_param"
        headers = {'X-Mock': 200}
        response = self.sg.client.whitelabel.links._(
            id_).validate.post(request_headers=headers)
        self.assertEqual(response.status_code, 200)

    def test_whitelabel_links__link_id__subuser_post(self):
        data = {
            "username": "jane@example.com"
        }
        link_id = "test_url_param"
        headers = {'X-Mock': 200}
        response = self.sg.client.whitelabel.links._(link_id).subuser.post(
            request_body=data, request_headers=headers)
        self.assertEqual(response.status_code, 200)

    def test_license_year(self):
        LICENSE_FILE = 'LICENSE.txt'
        with open(LICENSE_FILE, 'r') as f:
            copyright_line = f.readline().rstrip()
        self.assertEqual('Copyright (c) 2012-%s SendGrid, Inc.' % datetime.datetime.now().year, copyright_line)

    # @classmethod
    # def tearDownClass(cls):
    #     cls.p.kill()
    #     print("Prism Shut Down")<|MERGE_RESOLUTION|>--- conflicted
+++ resolved
@@ -134,11 +134,7 @@
         self.assertNotIn('blah', self.sg.client.request_headers)
         self.assertNotIn('blah2x', self.sg.client.request_headers)
 
-<<<<<<< HEAD
         for k,v in self.sg._default_headers.items():
-=======
-        for k, v in self.sg._get_default_headers().items():
->>>>>>> 9ab6672b
             self.assertEqual(v, self.sg.client.request_headers[k])
 
     def test_hello_world(self):
