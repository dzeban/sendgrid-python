import sendgrid
from sendgrid.helpers.mail import *
from sendgrid.version import __version__
try:
    import unittest2 as unittest
except ImportError:
    import unittest
import os
import subprocess
import sys
import time
import datetime

host = "http://localhost:4010"


class UnitTests(unittest.TestCase):

    @classmethod
    def setUpClass(cls):
        cls.host = host
        cls.path = '{0}{1}'.format(
            os.path.abspath(
                os.path.dirname(__file__)), '/..')
        cls.sg = sendgrid.SendGridAPIClient(
            host=host, path=cls.path,
            api_key=os.environ.get('SENDGRID_API_KEY'))
        cls.devnull = open(os.devnull, 'w')
        prism_cmd = None
<<<<<<< HEAD
        try:
            # check for prism in the PATH
            if subprocess.call('prism version'.split(), stdout=cls.devnull) == 0:
                prism_cmd = 'prism'
        except OSError:
            prism_cmd = None

        if not prism_cmd:
            # check for known prism locations
            for path in ('/usr/local/bin/prism', os.path.expanduser(os.path.join('~', 'bin', 'prism')),
                         os.path.abspath(os.path.join(os.getcwd(), 'prism', 'bin', 'prism'))):
                prism_cmd = path if os.path.isfile(path) else None
                if prism_cmd:
                    break

        if not prism_cmd:
            if sys.platform != 'win32':
                # try to install with prism.sh
                try:
                    print(
                        "Warning: no prism detected, I will try to install it locally")
                    prism_sh = os.path.abspath(
                        os.path.join(cls.path, 'test', 'prism.sh'))
                    if subprocess.call(prism_sh) == 0:
                        prism_cmd = os.path.expanduser(
                            os.path.join('~', 'bin', 'prism'))
                    else:
                        raise RuntimeError()
                except Exception as e:
                    print(
                        "Error installing the prism binary, you can try "
                        "downloading directly here "
                        "(https://github.com/stoplightio/prism/releases) "
                        "and place in your $PATH", e)
                    sys.exit()
            else:
                print("Please download the Windows binary "
                      "(https://github.com/stoplightio/prism/releases) "
                      "and place it in your %PATH% ")
                sys.exit()

        print("Activating Prism (~20 seconds)")
        cls.p = subprocess.Popen([
            prism_cmd, "run", "-s",
            "https://raw.githubusercontent.com/sendgrid/sendgrid-oai/master/"
            "oai_stoplight.json"], stdout=cls.devnull, stderr=subprocess.STDOUT)
        time.sleep(15)
        print("Prism Started")
=======
        # try:
        #     # check for prism in the PATH
        #     if subprocess.call('prism version'.split(), stdout=cls.devnull) == 0:
        #         prism_cmd = 'prism'
        # except OSError:
        #     prism_cmd = None

        # if not prism_cmd:
        #     # check for known prism locations
        #     for path in ('/usr/local/bin/prism', os.path.expanduser(os.path.join('~', 'bin', 'prism')),
        #                  os.path.abspath(os.path.join(os.getcwd(), 'prism', 'bin', 'prism'))):
        #         prism_cmd = path if os.path.isfile(path) else None
        #         if prism_cmd:
        #             break

        # if not prism_cmd:
        #     if sys.platform != 'win32':
        #         # try to install with prism.sh
        #         try:
        #             print("Warning: no prism detected, I will try to install it locally")
        #             prism_sh = os.path.abspath(os.path.join(cls.path, 'test', 'prism.sh'))
        #             if subprocess.call(prism_sh) == 0:
        #                 prism_cmd = os.path.expanduser(os.path.join('~', 'bin', 'prism'))
        #             else:
        #                 raise RuntimeError()
        #         except Exception as e:
        #             print(
        #                 "Error installing the prism binary, you can try "
        #                 "downloading directly here "
        #                 "(https://github.com/stoplightio/prism/releases) "
        #                 "and place in your $PATH", e)
        #             sys.exit()
        #     else:
        #         print("Please download the Windows binary "
        #               "(https://github.com/stoplightio/prism/releases) "
        #               "and place it in your %PATH% ")
        #         sys.exit()

        # print("Activating Prism (~20 seconds)")
        # cls.p = subprocess.Popen([
        #     prism_cmd, "run", "-s",
        #     "https://raw.githubusercontent.com/sendgrid/sendgrid-oai/master/"
        #     "oai_stoplight.json"], stdout=cls.devnull, stderr=subprocess.STDOUT)
        # time.sleep(15)
        # print("Prism Started")
>>>>>>> 0007d669

    def test_apikey_init(self):
        self.assertEqual(self.sg.apikey, os.environ.get('SENDGRID_API_KEY'))
        # Support the previous naming convention for API keys
        self.assertEqual(self.sg.api_key, self.sg.apikey)
        my_sendgrid = sendgrid.SendGridAPIClient(apikey="THISISMYKEY")
        self.assertEqual(my_sendgrid.apikey, "THISISMYKEY")

    def test_apikey_setter(self):
        sg_apikey_setter = sendgrid.SendGridAPIClient(apikey="THISISMYKEY")
        self.assertEqual(sg_apikey_setter.apikey, "THISISMYKEY")
        # Use apikey setter to change api key
        sg_apikey_setter.apikey = "THISISMYNEWAPIKEY"
        self.assertEqual(sg_apikey_setter.apikey, "THISISMYNEWAPIKEY")

    def test_api_key_setter(self):
        sg_api_key_setter = sendgrid.SendGridAPIClient(apikey="THISISMYKEY")
        self.assertEqual(sg_api_key_setter.apikey, "THISISMYKEY")
        # Use api_key setter to change api key
        sg_api_key_setter.api_key = "THISISMYNEWAPI_KEY"
        self.assertEqual(sg_api_key_setter.apikey, "THISISMYNEWAPI_KEY")

    def test_impersonate_subuser_init(self):
        temp_subuser = 'abcxyz@this.is.a.test.subuser'
        sg_impersonate = sendgrid.SendGridAPIClient(
            host=host, path=self.path,
            api_key=os.environ.get('SENDGRID_API_KEY'),
            impersonate_subuser=temp_subuser)
        self.assertEqual(sg_impersonate.impersonate_subuser, temp_subuser)

    def test_useragent(self):
        useragent = '{0}{1}{2}'.format('sendgrid/', __version__, ';python')
        self.assertEqual(self.sg.useragent, useragent)

    def test_host(self):
        self.assertEqual(self.sg.host, self.host)

    def test_get_default_headers(self):
        headers = self.sg._get_default_headers()
        self.assertIn('Authorization', headers)
        self.assertIn('User-agent', headers)
        self.assertIn('Accept', headers)
        self.assertNotIn('On-Behalf-Of', headers)

        self.sg._impersonate_subuser = 'ladida@testsubuser.sendgrid'
        headers = self.sg._get_default_headers()
        self.assertIn('Authorization', headers)
        self.assertIn('User-agent', headers)
        self.assertIn('Accept', headers)
        self.assertIn('On-Behalf-Of', headers)

    def test_reset_request_headers(self):
        addl_headers = {
            'blah': 'test value',
            'blah2x': 'another test value',
        }
        self.sg.client.request_headers.update(addl_headers)
        self.assertIn('blah', self.sg.client.request_headers)
        self.assertIn('blah2x', self.sg.client.request_headers)

        self.sg.reset_request_headers()
        self.assertNotIn('blah', self.sg.client.request_headers)
        self.assertNotIn('blah2x', self.sg.client.request_headers)

        for k, v in self.sg._get_default_headers().items():
            self.assertEqual(v, self.sg.client.request_headers[k])

    def test_hello_world(self):
        from_email = Email("test@example.com")
        to_email = Email("test@example.com")
        subject = "Sending with SendGrid is Fun"
        content = Content(
            "text/plain", "and easy to do anywhere, even with Python")
        mail = Mail(from_email, subject, to_email, content)
        self.assertTrue(mail.get() == {'content': [{'type': 'text/plain', 'value': 'and easy to do anywhere, even with Python'}], 'personalizations': [
                        {'to': [{'email': 'test@example.com'}]}], 'from': {'email': 'test@example.com'}, 'subject': 'Sending with SendGrid is Fun'})

    def test_access_settings_activity_get(self):
        params = {'limit': 1}
        headers = {'X-Mock': 200}
        response = self.sg.client.access_settings.activity.get(
            query_params=params, request_headers=headers)
        self.assertEqual(response.status_code, 200)

    def test_access_settings_whitelist_post(self):
        data = {
            "ips": [
                {
                    "ip": "192.168.1.1"
                },
                {
                    "ip": "192.*.*.*"
                },
                {
                    "ip": "192.168.1.3/32"
                }
            ]
        }
        headers = {'X-Mock': 201}
        response = self.sg.client.access_settings.whitelist.post(
            request_body=data, request_headers=headers)
        self.assertEqual(response.status_code, 201)

    def test_access_settings_whitelist_get(self):
        headers = {'X-Mock': 200}
        response = self.sg.client.access_settings.whitelist.get(
            request_headers=headers)
        self.assertEqual(response.status_code, 200)

    def test_access_settings_whitelist_delete(self):
        data = {
            "ids": [
                1,
                2,
                3
            ]
        }
        headers = {'X-Mock': 204}
        response = self.sg.client.access_settings.whitelist.delete(
            request_body=data, request_headers=headers)
        self.assertEqual(response.status_code, 204)

    def test_access_settings_whitelist__rule_id__get(self):
        rule_id = "test_url_param"
        headers = {'X-Mock': 200}
        response = self.sg.client.access_settings.whitelist._(rule_id).get(
            request_headers=headers)
        self.assertEqual(response.status_code, 200)

    def test_access_settings_whitelist__rule_id__delete(self):
        rule_id = "test_url_param"
        headers = {'X-Mock': 204}
        response = self.sg.client.access_settings.whitelist._(rule_id).delete(
            request_headers=headers)
        self.assertEqual(response.status_code, 204)

    def test_alerts_post(self):
        data = {
            "email_to": "example@example.com",
            "frequency": "daily",
            "type": "stats_notification"
        }
        headers = {'X-Mock': 201}
        response = self.sg.client.alerts.post(
            request_body=data, request_headers=headers)
        self.assertEqual(response.status_code, 201)

    def test_alerts_get(self):
        headers = {'X-Mock': 200}
        response = self.sg.client.alerts.get(request_headers=headers)
        self.assertEqual(response.status_code, 200)

    def test_alerts__alert_id__patch(self):
        data = {
            "email_to": "example@example.com"
        }
        alert_id = "test_url_param"
        headers = {'X-Mock': 200}
        response = self.sg.client.alerts._(alert_id).patch(
            request_body=data, request_headers=headers)
        self.assertEqual(response.status_code, 200)

    def test_alerts__alert_id__get(self):
        alert_id = "test_url_param"
        headers = {'X-Mock': 200}
        response = self.sg.client.alerts._(alert_id).get(
            request_headers=headers)
        self.assertEqual(response.status_code, 200)

    def test_alerts__alert_id__delete(self):
        alert_id = "test_url_param"
        headers = {'X-Mock': 204}
        response = self.sg.client.alerts._(alert_id).delete(
            request_headers=headers)
        self.assertEqual(response.status_code, 204)

    def test_api_keys_post(self):
        data = {
            "name": "My API Key",
            "sample": "data",
            "scopes": [
                "mail.send",
                "alerts.create",
                "alerts.read"
            ]
        }
        headers = {'X-Mock': 201}
        response = self.sg.client.api_keys.post(
            request_body=data, request_headers=headers)
        self.assertEqual(response.status_code, 201)

    def test_api_keys_get(self):
        params = {'limit': 1}
        headers = {'X-Mock': 200}
        response = self.sg.client.api_keys.get(
            query_params=params, request_headers=headers)
        self.assertEqual(response.status_code, 200)

    def test_api_keys__api_key_id__put(self):
        data = {
            "name": "A New Hope",
            "scopes": [
                "user.profile.read",
                "user.profile.update"
            ]
        }
        api_key_id = "test_url_param"
        headers = {'X-Mock': 200}
        response = self.sg.client.api_keys._(api_key_id).put(
            request_body=data, request_headers=headers)
        self.assertEqual(response.status_code, 200)

    def test_api_keys__api_key_id__patch(self):
        data = {
            "name": "A New Hope"
        }
        api_key_id = "test_url_param"
        headers = {'X-Mock': 200}
        response = self.sg.client.api_keys._(api_key_id).patch(
            request_body=data, request_headers=headers)
        self.assertEqual(response.status_code, 200)

    def test_api_keys__api_key_id__get(self):
        api_key_id = "test_url_param"
        headers = {'X-Mock': 200}
        response = self.sg.client.api_keys._(api_key_id).get(
            request_headers=headers)
        self.assertEqual(response.status_code, 200)

    def test_api_keys__api_key_id__delete(self):
        api_key_id = "test_url_param"
        headers = {'X-Mock': 204}
        response = self.sg.client.api_keys._(api_key_id).delete(
            request_headers=headers)
        self.assertEqual(response.status_code, 204)

    def test_asm_groups_post(self):
        data = {
            "description": "Suggestions for products our users might like.",
            "is_default": True,
            "name": "Product Suggestions"
        }
        headers = {'X-Mock': 201}
        response = self.sg.client.asm.groups.post(
            request_body=data, request_headers=headers)
        self.assertEqual(response.status_code, 201)

    def test_asm_groups_get(self):
        params = {'id': 1}
        headers = {'X-Mock': 200}
        response = self.sg.client.asm.groups.get(
            query_params=params, request_headers=headers)
        self.assertEqual(response.status_code, 200)

    def test_asm_groups__group_id__patch(self):
        data = {
            "description": "Suggestions for items our users might like.",
            "id": 103,
            "name": "Item Suggestions"
        }
        group_id = "test_url_param"
        headers = {'X-Mock': 201}
        response = self.sg.client.asm.groups._(group_id).patch(
            request_body=data, request_headers=headers)
        self.assertEqual(response.status_code, 201)

    def test_asm_groups__group_id__get(self):
        group_id = "test_url_param"
        headers = {'X-Mock': 200}
        response = self.sg.client.asm.groups._(group_id).get(
            request_headers=headers)
        self.assertEqual(response.status_code, 200)

    def test_asm_groups__group_id__delete(self):
        group_id = "test_url_param"
        headers = {'X-Mock': 204}
        response = self.sg.client.asm.groups._(group_id).delete(
            request_headers=headers)
        self.assertEqual(response.status_code, 204)

    def test_asm_groups__group_id__suppressions_post(self):
        data = {
            "recipient_emails": [
                "test1@example.com",
                "test2@example.com"
            ]
        }
        group_id = "test_url_param"
        headers = {'X-Mock': 201}
        response = self.sg.client.asm.groups._(group_id).suppressions.post(
            request_body=data, request_headers=headers)
        self.assertEqual(response.status_code, 201)

    def test_asm_groups__group_id__suppressions_get(self):
        group_id = "test_url_param"
        headers = {'X-Mock': 200}
        response = self.sg.client.asm.groups._(group_id).suppressions.get(
            request_headers=headers)
        self.assertEqual(response.status_code, 200)

    def test_asm_groups__group_id__suppressions_search_post(self):
        data = {
            "recipient_emails": [
                "exists1@example.com",
                "exists2@example.com",
                "doesnotexists@example.com"
            ]
        }
        group_id = "test_url_param"
        headers = {'X-Mock': 200}
        response = self.sg.client.asm.groups._(
            group_id).suppressions.search.post(
            request_body=data, request_headers=headers)
        self.assertEqual(response.status_code, 200)

    def test_asm_groups__group_id__suppressions__email__delete(self):
        group_id = "test_url_param"
        email = "test_url_param"
        headers = {'X-Mock': 204}
        response = self.sg.client.asm.groups._(group_id).suppressions._(
            email).delete(request_headers=headers)
        self.assertEqual(response.status_code, 204)

    def test_asm_suppressions_get(self):
        headers = {'X-Mock': 200}
        response = self.sg.client.asm.suppressions.get(request_headers=headers)
        self.assertEqual(response.status_code, 200)

    def test_asm_suppressions_global_post(self):
        data = {
            "recipient_emails": [
                "test1@example.com",
                "test2@example.com"
            ]
        }
        headers = {'X-Mock': 201}
        response = self.sg.client.asm.suppressions._("global").post(
            request_body=data, request_headers=headers)
        self.assertEqual(response.status_code, 201)

    def test_asm_suppressions_global__email__get(self):
        email = "test_url_param"
        headers = {'X-Mock': 200}
        response = self.sg.client.asm.suppressions._("global")._(
            email).get(request_headers=headers)
        self.assertEqual(response.status_code, 200)

    def test_asm_suppressions_global__email__delete(self):
        email = "test_url_param"
        headers = {'X-Mock': 204}
        response = self.sg.client.asm.suppressions._("global")._(
            email).delete(request_headers=headers)
        self.assertEqual(response.status_code, 204)

    def test_asm_suppressions__email__get(self):
        email = "test_url_param"
        headers = {'X-Mock': 200}
        response = self.sg.client.asm.suppressions._(email).get(
            request_headers=headers)
        self.assertEqual(response.status_code, 200)

    def test_browsers_stats_get(self):
        params = {'end_date': '2016-04-01', 'aggregated_by': 'day',
                  'browsers': 'test_string', 'limit': 'test_string',
                  'offset': 'test_string', 'start_date': '2016-01-01'}
        headers = {'X-Mock': 200}
        response = self.sg.client.browsers.stats.get(
            query_params=params, request_headers=headers)
        self.assertEqual(response.status_code, 200)

    def test_campaigns_post(self):
        data = {
            "categories": [
                "spring line"
            ],
            "custom_unsubscribe_url": "",
            "html_content": "<html><head><title></title></head><body>"
                            "<p>Check out our spring line!</p></body></html>",
            "ip_pool": "marketing",
            "list_ids": [
                110,
                124
            ],
            "plain_content": "Check out our spring line!",
            "segment_ids": [
                110
            ],
            "sender_id": 124451,
            "subject": "New Products for Spring!",
            "suppression_group_id": 42,
            "title": "March Newsletter"
        }
        headers = {'X-Mock': 201}
        response = self.sg.client.campaigns.post(
            request_body=data, request_headers=headers)
        self.assertEqual(response.status_code, 201)

    def test_campaigns_get(self):
        params = {'limit': 1, 'offset': 1}
        headers = {'X-Mock': 200}
        response = self.sg.client.campaigns.get(
            query_params=params, request_headers=headers)
        self.assertEqual(response.status_code, 200)

    def test_campaigns__campaign_id__patch(self):
        data = {
            "categories": [
                "summer line"
            ],
            "html_content": "<html><head><title></title></head><body><p>"
                            "Check out our summer line!</p></body></html>",
            "plain_content": "Check out our summer line!",
            "subject": "New Products for Summer!",
            "title": "May Newsletter"
        }
        campaign_id = "test_url_param"
        headers = {'X-Mock': 200}
        response = self.sg.client.campaigns._(campaign_id).patch(
            request_body=data, request_headers=headers)
        self.assertEqual(response.status_code, 200)

    def test_campaigns__campaign_id__get(self):
        campaign_id = "test_url_param"
        headers = {'X-Mock': 200}
        response = self.sg.client.campaigns._(campaign_id).get(
            request_headers=headers)
        self.assertEqual(response.status_code, 200)

    def test_campaigns__campaign_id__delete(self):
        campaign_id = "test_url_param"
        headers = {'X-Mock': 204}
        response = self.sg.client.campaigns._(campaign_id).delete(
            request_headers=headers)
        self.assertEqual(response.status_code, 204)

    def test_campaigns__campaign_id__schedules_patch(self):
        data = {
            "send_at": 1489451436
        }
        campaign_id = "test_url_param"
        headers = {'X-Mock': 200}
        response = self.sg.client.campaigns._(campaign_id).schedules.patch(
            request_body=data, request_headers=headers)
        self.assertEqual(response.status_code, 200)

    def test_campaigns__campaign_id__schedules_post(self):
        data = {
            "send_at": 1489771528
        }
        campaign_id = "test_url_param"
        headers = {'X-Mock': 201}
        response = self.sg.client.campaigns._(campaign_id).schedules.post(
            request_body=data, request_headers=headers)
        self.assertEqual(response.status_code, 201)

    def test_campaigns__campaign_id__schedules_get(self):
        campaign_id = "test_url_param"
        headers = {'X-Mock': 200}
        response = self.sg.client.campaigns._(campaign_id).schedules.get(
            request_headers=headers)
        self.assertEqual(response.status_code, 200)

    def test_campaigns__campaign_id__schedules_delete(self):
        campaign_id = "test_url_param"
        headers = {'X-Mock': 204}
        response = self.sg.client.campaigns._(campaign_id).schedules.delete(
            request_headers=headers)
        self.assertEqual(response.status_code, 204)

    def test_campaigns__campaign_id__schedules_now_post(self):
        campaign_id = "test_url_param"
        headers = {'X-Mock': 201}
        response = self.sg.client.campaigns._(campaign_id).schedules.now.post(
            request_headers=headers)
        self.assertEqual(response.status_code, 201)

    def test_campaigns__campaign_id__schedules_test_post(self):
        data = {
            "to": "your.email@example.com"
        }
        campaign_id = "test_url_param"
        headers = {'X-Mock': 204}
        response = self.sg.client.campaigns._(campaign_id).schedules.test.post(
            request_body=data, request_headers=headers)
        self.assertEqual(response.status_code, 204)

    def test_categories_get(self):
        params = {'category': 'test_string', 'limit': 1, 'offset': 1}
        headers = {'X-Mock': 200}
        response = self.sg.client.categories.get(
            query_params=params, request_headers=headers)
        self.assertEqual(response.status_code, 200)

    def test_categories_stats_get(self):
        params = {'end_date': '2016-04-01', 'aggregated_by': 'day',
                  'limit': 1, 'offset': 1, 'start_date': '2016-01-01',
                  'categories': 'test_string'}
        headers = {'X-Mock': 200}
        response = self.sg.client.categories.stats.get(
            query_params=params, request_headers=headers)
        self.assertEqual(response.status_code, 200)

    def test_categories_stats_sums_get(self):
        params = {'end_date': '2016-04-01', 'aggregated_by': 'day',
                  'limit': 1, 'sort_by_metric': 'test_string', 'offset': 1,
                  'start_date': '2016-01-01', 'sort_by_direction': 'asc'}
        headers = {'X-Mock': 200}
        response = self.sg.client.categories.stats.sums.get(
            query_params=params, request_headers=headers)
        self.assertEqual(response.status_code, 200)

    def test_clients_stats_get(self):
        params = {'aggregated_by': 'day', 'start_date': '2016-01-01',
                  'end_date': '2016-04-01'}
        headers = {'X-Mock': 200}
        response = self.sg.client.clients.stats.get(
            query_params=params, request_headers=headers)
        self.assertEqual(response.status_code, 200)

    def test_clients__client_type__stats_get(self):
        params = {'aggregated_by': 'day', 'start_date': '2016-01-01',
                  'end_date': '2016-04-01'}
        client_type = "test_url_param"
        headers = {'X-Mock': 200}
        response = self.sg.client.clients._(client_type).stats.get(
            query_params=params, request_headers=headers)
        self.assertEqual(response.status_code, 200)

    def test_contactdb_custom_fields_post(self):
        data = {
            "name": "pet",
            "type": "text"
        }
        headers = {'X-Mock': 201}
        response = self.sg.client.contactdb.custom_fields.post(
            request_body=data, request_headers=headers)
        self.assertEqual(response.status_code, 201)

    def test_contactdb_custom_fields_get(self):
        headers = {'X-Mock': 200}
        response = self.sg.client.contactdb.custom_fields.get(
            request_headers=headers)
        self.assertEqual(response.status_code, 200)

    def test_contactdb_custom_fields__custom_field_id__get(self):
        custom_field_id = "test_url_param"
        headers = {'X-Mock': 200}
        response = self.sg.client.contactdb.custom_fields._(
            custom_field_id).get(request_headers=headers)
        self.assertEqual(response.status_code, 200)

    def test_contactdb_custom_fields__custom_field_id__delete(self):
        custom_field_id = "test_url_param"
        headers = {'X-Mock': 202}
        response = self.sg.client.contactdb.custom_fields._(
            custom_field_id).delete(request_headers=headers)
        self.assertEqual(response.status_code, 202)

    def test_contactdb_lists_post(self):
        data = {
            "name": "your list name"
        }
        headers = {'X-Mock': 201}
        response = self.sg.client.contactdb.lists.post(
            request_body=data, request_headers=headers)
        self.assertEqual(response.status_code, 201)

    def test_contactdb_lists_get(self):
        headers = {'X-Mock': 200}
        response = self.sg.client.contactdb.lists.get(request_headers=headers)
        self.assertEqual(response.status_code, 200)

    def test_contactdb_lists_delete(self):
        data = [
            1,
            2,
            3,
            4
        ]
        headers = {'X-Mock': 204}
        response = self.sg.client.contactdb.lists.delete(
            request_body=data, request_headers=headers)
        self.assertEqual(response.status_code, 204)

    def test_contactdb_lists__list_id__patch(self):
        data = {
            "name": "newlistname"
        }
        params = {'list_id': 1}
        list_id = "test_url_param"
        headers = {'X-Mock': 200}
        response = self.sg.client.contactdb.lists._(list_id).patch(
            request_body=data, query_params=params, request_headers=headers)
        self.assertEqual(response.status_code, 200)

    def test_contactdb_lists__list_id__get(self):
        params = {'list_id': 1}
        list_id = "test_url_param"
        headers = {'X-Mock': 200}
        response = self.sg.client.contactdb.lists._(list_id).get(
            query_params=params, request_headers=headers)
        self.assertEqual(response.status_code, 200)

    def test_contactdb_lists__list_id__delete(self):
        params = {'delete_contacts': 'true'}
        list_id = "test_url_param"
        headers = {'X-Mock': 202}
        response = self.sg.client.contactdb.lists._(list_id).delete(
            query_params=params, request_headers=headers)
        self.assertEqual(response.status_code, 202)

    def test_contactdb_lists__list_id__recipients_post(self):
        data = [
            "recipient_id1",
            "recipient_id2"
        ]
        list_id = "test_url_param"
        headers = {'X-Mock': 201}
        response = self.sg.client.contactdb.lists._(list_id).recipients.post(
            request_body=data, request_headers=headers)
        self.assertEqual(response.status_code, 201)

    def test_contactdb_lists__list_id__recipients_get(self):
        params = {'page': 1, 'page_size': 1}
        list_id = "test_url_param"
        headers = {'X-Mock': 200}
        response = self.sg.client.contactdb.lists._(list_id).recipients.get(
            query_params=params, request_headers=headers)
        self.assertEqual(response.status_code, 200)

    def test_contactdb_lists__list_id__recipients__recipient_id__post(self):
        list_id = "test_url_param"
        recipient_id = "test_url_param"
        headers = {'X-Mock': 201}
        response = self.sg.client.contactdb.lists._(list_id).recipients._(
            recipient_id).post(request_headers=headers)
        self.assertEqual(response.status_code, 201)

    def test_contactdb_lists__list_id__recipients__recipient_id__delete(self):
        params = {'recipient_id': 1, 'list_id': 1}
        list_id = "test_url_param"
        recipient_id = "test_url_param"
        headers = {'X-Mock': 204}
        response = self.sg.client.contactdb.lists._(list_id).recipients._(
            recipient_id).delete(query_params=params, request_headers=headers)
        self.assertEqual(response.status_code, 204)

    def test_contactdb_recipients_patch(self):
        data = [
            {
                "email": "jones@example.com",
                "first_name": "Guy",
                "last_name": "Jones"
            }
        ]
        headers = {'X-Mock': 201}
        response = self.sg.client.contactdb.recipients.patch(
            request_body=data, request_headers=headers)
        self.assertEqual(response.status_code, 201)

    def test_contactdb_recipients_post(self):
        data = [
            {
                "age": 25,
                "email": "example@example.com",
                "first_name": "",
                "last_name": "User"
            },
            {
                "age": 25,
                "email": "example2@example.com",
                "first_name": "Example",
                "last_name": "User"
            }
        ]
        headers = {'X-Mock': 201}
        response = self.sg.client.contactdb.recipients.post(
            request_body=data, request_headers=headers)
        self.assertEqual(response.status_code, 201)

    def test_contactdb_recipients_get(self):
        params = {'page': 1, 'page_size': 1}
        headers = {'X-Mock': 200}
        response = self.sg.client.contactdb.recipients.get(
            query_params=params, request_headers=headers)
        self.assertEqual(response.status_code, 200)

    def test_contactdb_recipients_delete(self):
        data = [
            "recipient_id1",
            "recipient_id2"
        ]
        headers = {'X-Mock': 200}
        response = self.sg.client.contactdb.recipients.delete(
            request_body=data, request_headers=headers)
        self.assertEqual(response.status_code, 200)

    def test_contactdb_recipients_billable_count_get(self):
        headers = {'X-Mock': 200}
        response = self.sg.client.contactdb.recipients.billable_count.get(
            request_headers=headers)
        self.assertEqual(response.status_code, 200)

    def test_contactdb_recipients_count_get(self):
        headers = {'X-Mock': 200}
        response = self.sg.client.contactdb.recipients.count.get(
            request_headers=headers)
        self.assertEqual(response.status_code, 200)

    def test_contactdb_recipients_search_get(self):
        params = {'{field_name}': 'test_string'}
        headers = {'X-Mock': 200}
        response = self.sg.client.contactdb.recipients.search.get(
            query_params=params, request_headers=headers)
        self.assertEqual(response.status_code, 200)

    def test_contactdb_recipients__recipient_id__get(self):
        recipient_id = "test_url_param"
        headers = {'X-Mock': 200}
        response = self.sg.client.contactdb.recipients._(
            recipient_id).get(request_headers=headers)
        self.assertEqual(response.status_code, 200)

    def test_contactdb_recipients__recipient_id__delete(self):
        recipient_id = "test_url_param"
        headers = {'X-Mock': 204}
        response = self.sg.client.contactdb.recipients._(
            recipient_id).delete(request_headers=headers)
        self.assertEqual(response.status_code, 204)

    def test_contactdb_recipients__recipient_id__lists_get(self):
        recipient_id = "test_url_param"
        headers = {'X-Mock': 200}
        response = self.sg.client.contactdb.recipients._(
            recipient_id).lists.get(request_headers=headers)
        self.assertEqual(response.status_code, 200)

    def test_contactdb_reserved_fields_get(self):
        headers = {'X-Mock': 200}
        response = self.sg.client.contactdb.reserved_fields.get(
            request_headers=headers)
        self.assertEqual(response.status_code, 200)

    def test_contactdb_segments_post(self):
        data = {
            "conditions": [
                {
                    "and_or": "",
                    "field": "last_name",
                    "operator": "eq",
                    "value": "Miller"
                },
                {
                    "and_or": "and",
                    "field": "last_clicked",
                    "operator": "gt",
                    "value": "01/02/2015"
                },
                {
                    "and_or": "or",
                    "field": "clicks.campaign_identifier",
                    "operator": "eq",
                    "value": "513"
                }
            ],
            "list_id": 4,
            "name": "Last Name Miller"
        }
        headers = {'X-Mock': 200}
        response = self.sg.client.contactdb.segments.post(
            request_body=data, request_headers=headers)
        self.assertEqual(response.status_code, 200)

    def test_contactdb_segments_get(self):
        headers = {'X-Mock': 200}
        response = self.sg.client.contactdb.segments.get(
            request_headers=headers)
        self.assertEqual(response.status_code, 200)

    def test_contactdb_segments__segment_id__patch(self):
        data = {
            "conditions": [
                {
                    "and_or": "",
                    "field": "last_name",
                    "operator": "eq",
                    "value": "Miller"
                }
            ],
            "list_id": 5,
            "name": "The Millers"
        }
        params = {'segment_id': 'test_string'}
        segment_id = "test_url_param"
        headers = {'X-Mock': 200}
        response = self.sg.client.contactdb.segments._(segment_id).patch(
            request_body=data, query_params=params, request_headers=headers)
        self.assertEqual(response.status_code, 200)

    def test_contactdb_segments__segment_id__get(self):
        params = {'segment_id': 1}
        segment_id = "test_url_param"
        headers = {'X-Mock': 200}
        response = self.sg.client.contactdb.segments._(segment_id).get(
            query_params=params, request_headers=headers)
        self.assertEqual(response.status_code, 200)

    def test_contactdb_segments__segment_id__delete(self):
        params = {'delete_contacts': 'true'}
        segment_id = "test_url_param"
        headers = {'X-Mock': 204}
        response = self.sg.client.contactdb.segments._(segment_id).delete(
            query_params=params, request_headers=headers)
        self.assertEqual(response.status_code, 204)

    def test_contactdb_segments__segment_id__recipients_get(self):
        params = {'page': 1, 'page_size': 1}
        segment_id = "test_url_param"
        headers = {'X-Mock': 200}
        response = self.sg.client.contactdb.segments._(
            segment_id).recipients.get(
            query_params=params, request_headers=headers)
        self.assertEqual(response.status_code, 200)

    def test_devices_stats_get(self):
        params = {
            'aggregated_by': 'day',
            'limit': 1,
            'start_date': '2016-01-01',
            'end_date': '2016-04-01',
            'offset': 1}
        headers = {'X-Mock': 200}
        response = self.sg.client.devices.stats.get(
            query_params=params, request_headers=headers)
        self.assertEqual(response.status_code, 200)

    def test_geo_stats_get(self):
        params = {
            'end_date': '2016-04-01',
            'country': 'US',
            'aggregated_by': 'day',
            'limit': 1,
            'offset': 1,
            'start_date': '2016-01-01'}
        headers = {'X-Mock': 200}
        response = self.sg.client.geo.stats.get(
            query_params=params, request_headers=headers)
        self.assertEqual(response.status_code, 200)

    def test_ips_get(self):
        params = {
            'subuser': 'test_string',
            'ip': 'test_string',
            'limit': 1,
            'exclude_whitelabels': 'true',
            'offset': 1}
        headers = {'X-Mock': 200}
        response = self.sg.client.ips.get(
            query_params=params, request_headers=headers)
        self.assertEqual(response.status_code, 200)

    def test_ips_assigned_get(self):
        headers = {'X-Mock': 200}
        response = self.sg.client.ips.assigned.get(request_headers=headers)
        self.assertEqual(response.status_code, 200)

    def test_ips_pools_post(self):
        data = {
            "name": "marketing"
        }
        headers = {'X-Mock': 200}
        response = self.sg.client.ips.pools.post(
            request_body=data, request_headers=headers)
        self.assertEqual(response.status_code, 200)

    def test_ips_pools_get(self):
        headers = {'X-Mock': 200}
        response = self.sg.client.ips.pools.get(request_headers=headers)
        self.assertEqual(response.status_code, 200)

    def test_ips_pools__pool_name__put(self):
        data = {
            "name": "new_pool_name"
        }
        pool_name = "test_url_param"
        headers = {'X-Mock': 200}
        response = self.sg.client.ips.pools._(pool_name).put(
            request_body=data, request_headers=headers)
        self.assertEqual(response.status_code, 200)

    def test_ips_pools__pool_name__get(self):
        pool_name = "test_url_param"
        headers = {'X-Mock': 200}
        response = self.sg.client.ips.pools._(
            pool_name).get(request_headers=headers)
        self.assertEqual(response.status_code, 200)

    def test_ips_pools__pool_name__delete(self):
        pool_name = "test_url_param"
        headers = {'X-Mock': 204}
        response = self.sg.client.ips.pools._(
            pool_name).delete(request_headers=headers)
        self.assertEqual(response.status_code, 204)

    def test_ips_pools__pool_name__ips_post(self):
        data = {
            "ip": "0.0.0.0"
        }
        pool_name = "test_url_param"
        headers = {'X-Mock': 201}
        response = self.sg.client.ips.pools._(pool_name).ips.post(
            request_body=data, request_headers=headers)
        self.assertEqual(response.status_code, 201)

    def test_ips_pools__pool_name__ips__ip__delete(self):
        pool_name = "test_url_param"
        ip = "test_url_param"
        headers = {'X-Mock': 204}
        response = self.sg.client.ips.pools._(pool_name).ips._(
            ip).delete(request_headers=headers)
        self.assertEqual(response.status_code, 204)

    def test_ips_warmup_post(self):
        data = {
            "ip": "0.0.0.0"
        }
        headers = {'X-Mock': 200}
        response = self.sg.client.ips.warmup.post(
            request_body=data, request_headers=headers)
        self.assertEqual(response.status_code, 200)

    def test_ips_warmup_get(self):
        headers = {'X-Mock': 200}
        response = self.sg.client.ips.warmup.get(request_headers=headers)
        self.assertEqual(response.status_code, 200)

    def test_ips_warmup__ip_address__get(self):
        ip_address = "test_url_param"
        headers = {'X-Mock': 200}
        response = self.sg.client.ips.warmup._(
            ip_address).get(request_headers=headers)
        self.assertEqual(response.status_code, 200)

    def test_ips_warmup__ip_address__delete(self):
        ip_address = "test_url_param"
        headers = {'X-Mock': 204}
        response = self.sg.client.ips.warmup._(
            ip_address).delete(request_headers=headers)
        self.assertEqual(response.status_code, 204)

    def test_ips__ip_address__get(self):
        ip_address = "test_url_param"
        headers = {'X-Mock': 200}
        response = self.sg.client.ips._(
            ip_address).get(request_headers=headers)
        self.assertEqual(response.status_code, 200)

    def test_mail_batch_post(self):
        headers = {'X-Mock': 201}
        response = self.sg.client.mail.batch.post(request_headers=headers)
        self.assertEqual(response.status_code, 201)

    def test_mail_batch__batch_id__get(self):
        batch_id = "test_url_param"
        headers = {'X-Mock': 200}
        response = self.sg.client.mail.batch._(
            batch_id).get(request_headers=headers)
        self.assertEqual(response.status_code, 200)

    def test_mail_send_post(self):
        data = {
            "asm": {
                "group_id": 1,
                "groups_to_display": [
                    1,
                    2,
                    3
                ]
            },
            "attachments": [
                {
                    "content": "[BASE64 encoded content block here]",
                    "content_id": "ii_139db99fdb5c3704",
                    "disposition": "inline",
                    "filename": "file1.jpg",
                    "name": "file1",
                    "type": "jpg"
                }
            ],
            "batch_id": "[YOUR BATCH ID GOES HERE]",
            "categories": [
                "category1",
                "category2"
            ],
            "content": [
                {
                    "type": "text/html",
                    "value": "<html><p>Hello, world!</p><img "
                             "src=[CID GOES HERE]></img></html>"
                }
            ],
            "custom_args": {
                "New Argument 1": "New Value 1",
                "activationAttempt": "1",
                "customerAccountNumber": "[CUSTOMER ACCOUNT NUMBER GOES HERE]"
            },
            "from": {
                "email": "sam.smith@example.com",
                "name": "Sam Smith"
            },
            "headers": {},
            "ip_pool_name": "[YOUR POOL NAME GOES HERE]",
            "mail_settings": {
                "bcc": {
                    "email": "ben.doe@example.com",
                    "enable": True
                },
                "bypass_list_management": {
                    "enable": True
                },
                "footer": {
                    "enable": True,
                    "html": "<p>Thanks</br>The SendGrid Team</p>",
                    "text": "Thanks,/n The SendGrid Team"
                },
                "sandbox_mode": {
                    "enable": False
                },
                "spam_check": {
                    "enable": True,
                    "post_to_url": "http://example.com/compliance",
                    "threshold": 3
                }
            },
            "personalizations": [
                {
                    "bcc": [
                        {
                            "email": "sam.doe@example.com",
                            "name": "Sam Doe"
                        }
                    ],
                    "cc": [
                        {
                            "email": "jane.doe@example.com",
                            "name": "Jane Doe"
                        }
                    ],
                    "custom_args": {
                        "New Argument 1": "New Value 1",
                        "activationAttempt": "1",
                        "customerAccountNumber":
                            "[CUSTOMER ACCOUNT NUMBER GOES HERE]"
                    },
                    "headers": {
                        "X-Accept-Language": "en",
                        "X-Mailer": "MyApp"
                    },
                    "send_at": 1409348513,
                    "subject": "Hello, World!",
                    "substitutions": {
                        "id": "substitutions",
                        "type": "object"
                    },
                    "to": [
                        {
                            "email": "john.doe@example.com",
                            "name": "John Doe"
                        }
                    ]
                }
            ],
            "reply_to": {
                "email": "sam.smith@example.com",
                "name": "Sam Smith"
            },
            "sections": {
                "section": {
                    ":sectionName1": "section 1 text",
                    ":sectionName2": "section 2 text"
                }
            },
            "send_at": 1409348513,
            "subject": "Hello, World!",
            "template_id": "[YOUR TEMPLATE ID GOES HERE]",
            "tracking_settings": {
                "click_tracking": {
                    "enable": True,
                    "enable_text": True
                },
                "ganalytics": {
                    "enable": True,
                    "utm_campaign": "[NAME OF YOUR REFERRER SOURCE]",
                    "utm_content": "[USE THIS SPACE TO DIFFERENTIATE "
                                   "YOUR EMAIL FROM ADS]",
                    "utm_medium": "[NAME OF YOUR MARKETING MEDIUM e.g. email]",
                    "utm_name": "[NAME OF YOUR CAMPAIGN]",
                    "utm_term": "[IDENTIFY PAID KEYWORDS HERE]"
                },
                "open_tracking": {
                    "enable": True,
                    "substitution_tag": "%opentrack"
                },
                "subscription_tracking": {
                    "enable": True,
                    "html": "If you would like to unsubscribe and stop "
                            "receiving these emails <% clickhere %>.",
                    "substitution_tag": "<%click here%>",
                    "text": "If you would like to unsubscribe and stop "
                            "receiveing these emails <% click here %>."
                }
            }
        }
        headers = {'X-Mock': 202}
        response = self.sg.client.mail.send.post(
            request_body=data, request_headers=headers)
        self.assertEqual(response.status_code, 202)

    def test_mail_settings_get(self):
        params = {'limit': 1, 'offset': 1}
        headers = {'X-Mock': 200}
        response = self.sg.client.mail_settings.get(
            query_params=params, request_headers=headers)
        self.assertEqual(response.status_code, 200)

    def test_mail_settings_address_whitelist_patch(self):
        data = {
            "enabled": True,
            "list": [
                "email1@example.com",
                "example.com"
            ]
        }
        headers = {'X-Mock': 200}
        response = self.sg.client.mail_settings.address_whitelist.patch(
            request_body=data, request_headers=headers)
        self.assertEqual(response.status_code, 200)

    def test_mail_settings_address_whitelist_get(self):
        headers = {'X-Mock': 200}
        response = self.sg.client.mail_settings.address_whitelist.get(
            request_headers=headers)
        self.assertEqual(response.status_code, 200)

    def test_mail_settings_bcc_patch(self):
        data = {
            "email": "email@example.com",
            "enabled": False
        }
        headers = {'X-Mock': 200}
        response = self.sg.client.mail_settings.bcc.patch(
            request_body=data, request_headers=headers)
        self.assertEqual(response.status_code, 200)

    def test_mail_settings_bcc_get(self):
        headers = {'X-Mock': 200}
        response = self.sg.client.mail_settings.bcc.get(
            request_headers=headers)
        self.assertEqual(response.status_code, 200)

    def test_mail_settings_bounce_purge_patch(self):
        data = {
            "enabled": True,
            "hard_bounces": 5,
            "soft_bounces": 5
        }
        headers = {'X-Mock': 200}
        response = self.sg.client.mail_settings.bounce_purge.patch(
            request_body=data, request_headers=headers)
        self.assertEqual(response.status_code, 200)

    def test_mail_settings_bounce_purge_get(self):
        headers = {'X-Mock': 200}
        response = self.sg.client.mail_settings.bounce_purge.get(
            request_headers=headers)
        self.assertEqual(response.status_code, 200)

    def test_mail_settings_footer_patch(self):
        data = {
            "enabled": True,
            "html_content": "...",
            "plain_content": "..."
        }
        headers = {'X-Mock': 200}
        response = self.sg.client.mail_settings.footer.patch(
            request_body=data, request_headers=headers)
        self.assertEqual(response.status_code, 200)

    def test_mail_settings_footer_get(self):
        headers = {'X-Mock': 200}
        response = self.sg.client.mail_settings.footer.get(
            request_headers=headers)
        self.assertEqual(response.status_code, 200)

    def test_mail_settings_forward_bounce_patch(self):
        data = {
            "email": "example@example.com",
            "enabled": True
        }
        headers = {'X-Mock': 200}
        response = self.sg.client.mail_settings.forward_bounce.patch(
            request_body=data, request_headers=headers)
        self.assertEqual(response.status_code, 200)

    def test_mail_settings_forward_bounce_get(self):
        headers = {'X-Mock': 200}
        response = self.sg.client.mail_settings.forward_bounce.get(
            request_headers=headers)
        self.assertEqual(response.status_code, 200)

    def test_mail_settings_forward_spam_patch(self):
        data = {
            "email": "",
            "enabled": False
        }
        headers = {'X-Mock': 200}
        response = self.sg.client.mail_settings.forward_spam.patch(
            request_body=data, request_headers=headers)
        self.assertEqual(response.status_code, 200)

    def test_mail_settings_forward_spam_get(self):
        headers = {'X-Mock': 200}
        response = self.sg.client.mail_settings.forward_spam.get(
            request_headers=headers)
        self.assertEqual(response.status_code, 200)

    def test_mail_settings_plain_content_patch(self):
        data = {
            "enabled": False
        }
        headers = {'X-Mock': 200}
        response = self.sg.client.mail_settings.plain_content.patch(
            request_body=data, request_headers=headers)
        self.assertEqual(response.status_code, 200)

    def test_mail_settings_plain_content_get(self):
        headers = {'X-Mock': 200}
        response = self.sg.client.mail_settings.plain_content.get(
            request_headers=headers)
        self.assertEqual(response.status_code, 200)

    def test_mail_settings_spam_check_patch(self):
        data = {
            "enabled": True,
            "max_score": 5,
            "url": "url"
        }
        headers = {'X-Mock': 200}
        response = self.sg.client.mail_settings.spam_check.patch(
            request_body=data, request_headers=headers)
        self.assertEqual(response.status_code, 200)

    def test_mail_settings_spam_check_get(self):
        headers = {'X-Mock': 200}
        response = self.sg.client.mail_settings.spam_check.get(
            request_headers=headers)
        self.assertEqual(response.status_code, 200)

    def test_mail_settings_template_patch(self):
        data = {
            "enabled": True,
            "html_content": "<% body %>"
        }
        headers = {'X-Mock': 200}
        response = self.sg.client.mail_settings.template.patch(
            request_body=data, request_headers=headers)
        self.assertEqual(response.status_code, 200)

    def test_mail_settings_template_get(self):
        headers = {'X-Mock': 200}
        response = self.sg.client.mail_settings.template.get(
            request_headers=headers)
        self.assertEqual(response.status_code, 200)

    def test_mailbox_providers_stats_get(self):
        params = {
            'end_date': '2016-04-01',
            'mailbox_providers': 'test_string',
            'aggregated_by': 'day',
            'limit': 1,
            'offset': 1,
            'start_date': '2016-01-01'}
        headers = {'X-Mock': 200}
        response = self.sg.client.mailbox_providers.stats.get(
            query_params=params, request_headers=headers)
        self.assertEqual(response.status_code, 200)

    def test_partner_settings_get(self):
        params = {'limit': 1, 'offset': 1}
        headers = {'X-Mock': 200}
        response = self.sg.client.partner_settings.get(
            query_params=params, request_headers=headers)
        self.assertEqual(response.status_code, 200)

    def test_partner_settings_new_relic_patch(self):
        data = {
            "enable_subuser_statistics": True,
            "enabled": True,
            "license_key": ""
        }
        headers = {'X-Mock': 200}
        response = self.sg.client.partner_settings.new_relic.patch(
            request_body=data, request_headers=headers)
        self.assertEqual(response.status_code, 200)

    def test_partner_settings_new_relic_get(self):
        headers = {'X-Mock': 200}
        response = self.sg.client.partner_settings.new_relic.get(
            request_headers=headers)
        self.assertEqual(response.status_code, 200)

    def test_scopes_get(self):
        headers = {'X-Mock': 200}
        response = self.sg.client.scopes.get(request_headers=headers)
        self.assertEqual(response.status_code, 200)

    def test_senders_post(self):
        data = {
            "address": "123 Elm St.",
            "address_2": "Apt. 456",
            "city": "Denver",
            "country": "United States",
            "from": {
                "email": "from@example.com",
                "name": "Example INC"
            },
            "nickname": "My Sender ID",
            "reply_to": {
                "email": "replyto@example.com",
                "name": "Example INC"
            },
            "state": "Colorado",
            "zip": "80202"
        }
        headers = {'X-Mock': 201}
        response = self.sg.client.senders.post(
            request_body=data, request_headers=headers)
        self.assertEqual(response.status_code, 201)

    def test_senders_get(self):
        headers = {'X-Mock': 200}
        response = self.sg.client.senders.get(request_headers=headers)
        self.assertEqual(response.status_code, 200)

    def test_senders__sender_id__patch(self):
        data = {
            "address": "123 Elm St.",
            "address_2": "Apt. 456",
            "city": "Denver",
            "country": "United States",
            "from": {
                "email": "from@example.com",
                "name": "Example INC"
            },
            "nickname": "My Sender ID",
            "reply_to": {
                "email": "replyto@example.com",
                "name": "Example INC"
            },
            "state": "Colorado",
            "zip": "80202"
        }
        sender_id = "test_url_param"
        headers = {'X-Mock': 200}
        response = self.sg.client.senders._(sender_id).patch(
            request_body=data, request_headers=headers)
        self.assertEqual(response.status_code, 200)

    def test_senders__sender_id__get(self):
        sender_id = "test_url_param"
        headers = {'X-Mock': 200}
        response = self.sg.client.senders._(
            sender_id).get(request_headers=headers)
        self.assertEqual(response.status_code, 200)

    def test_senders__sender_id__delete(self):
        sender_id = "test_url_param"
        headers = {'X-Mock': 204}
        response = self.sg.client.senders._(
            sender_id).delete(request_headers=headers)
        self.assertEqual(response.status_code, 204)

    def test_senders__sender_id__resend_verification_post(self):
        sender_id = "test_url_param"
        headers = {'X-Mock': 204}
        response = self.sg.client.senders._(
            sender_id).resend_verification.post(request_headers=headers)
        self.assertEqual(response.status_code, 204)

    def test_stats_get(self):
        params = {
            'aggregated_by': 'day',
            'limit': 1,
            'start_date': '2016-01-01',
            'end_date': '2016-04-01',
            'offset': 1}
        headers = {'X-Mock': 200}
        response = self.sg.client.stats.get(
            query_params=params, request_headers=headers)
        self.assertEqual(response.status_code, 200)

    def test_subusers_post(self):
        data = {
            "email": "John@example.com",
            "ips": [
                "1.1.1.1",
                "2.2.2.2"
            ],
            "password": "johns_password",
            "username": "John@example.com"
        }
        headers = {'X-Mock': 200}
        response = self.sg.client.subusers.post(
            request_body=data, request_headers=headers)
        self.assertEqual(response.status_code, 200)

    def test_subusers_get(self):
        params = {'username': 'test_string', 'limit': 1, 'offset': 1}
        headers = {'X-Mock': 200}
        response = self.sg.client.subusers.get(
            query_params=params, request_headers=headers)
        self.assertEqual(response.status_code, 200)

    def test_subusers_reputations_get(self):
        params = {'usernames': 'test_string'}
        headers = {'X-Mock': 200}
        response = self.sg.client.subusers.reputations.get(
            query_params=params, request_headers=headers)
        self.assertEqual(response.status_code, 200)

    def test_subusers_stats_get(self):
        params = {
            'end_date': '2016-04-01',
            'aggregated_by': 'day',
            'limit': 1,
            'offset': 1,
            'start_date': '2016-01-01',
            'subusers': 'test_string'}
        headers = {'X-Mock': 200}
        response = self.sg.client.subusers.stats.get(
            query_params=params, request_headers=headers)
        self.assertEqual(response.status_code, 200)

    def test_subusers_stats_monthly_get(self):
        params = {
            'subuser': 'test_string',
            'limit': 1,
            'sort_by_metric': 'test_string',
            'offset': 1,
            'date': 'test_string',
            'sort_by_direction': 'asc'}
        headers = {'X-Mock': 200}
        response = self.sg.client.subusers.stats.monthly.get(
            query_params=params, request_headers=headers)
        self.assertEqual(response.status_code, 200)

    def test_subusers_stats_sums_get(self):
        params = {
            'end_date': '2016-04-01',
            'aggregated_by': 'day',
            'limit': 1,
            'sort_by_metric': 'test_string',
            'offset': 1,
            'start_date': '2016-01-01',
            'sort_by_direction': 'asc'}
        headers = {'X-Mock': 200}
        response = self.sg.client.subusers.stats.sums.get(
            query_params=params, request_headers=headers)
        self.assertEqual(response.status_code, 200)

    def test_subusers__subuser_name__patch(self):
        data = {
            "disabled": False
        }
        subuser_name = "test_url_param"
        headers = {'X-Mock': 204}
        response = self.sg.client.subusers._(subuser_name).patch(
            request_body=data, request_headers=headers)
        self.assertEqual(response.status_code, 204)

    def test_subusers__subuser_name__delete(self):
        subuser_name = "test_url_param"
        headers = {'X-Mock': 204}
        response = self.sg.client.subusers._(
            subuser_name).delete(request_headers=headers)
        self.assertEqual(response.status_code, 204)

    def test_subusers__subuser_name__ips_put(self):
        data = [
            "127.0.0.1"
        ]
        subuser_name = "test_url_param"
        headers = {'X-Mock': 200}
        response = self.sg.client.subusers._(subuser_name).ips.put(
            request_body=data, request_headers=headers)
        self.assertEqual(response.status_code, 200)

    def test_subusers__subuser_name__monitor_put(self):
        data = {
            "email": "example@example.com",
            "frequency": 500
        }
        subuser_name = "test_url_param"
        headers = {'X-Mock': 200}
        response = self.sg.client.subusers._(subuser_name).monitor.put(
            request_body=data, request_headers=headers)
        self.assertEqual(response.status_code, 200)

    def test_subusers__subuser_name__monitor_post(self):
        data = {
            "email": "example@example.com",
            "frequency": 50000
        }
        subuser_name = "test_url_param"
        headers = {'X-Mock': 200}
        response = self.sg.client.subusers._(subuser_name).monitor.post(
            request_body=data, request_headers=headers)
        self.assertEqual(response.status_code, 200)

    def test_subusers__subuser_name__monitor_get(self):
        subuser_name = "test_url_param"
        headers = {'X-Mock': 200}
        response = self.sg.client.subusers._(
            subuser_name).monitor.get(request_headers=headers)
        self.assertEqual(response.status_code, 200)

    def test_subusers__subuser_name__monitor_delete(self):
        subuser_name = "test_url_param"
        headers = {'X-Mock': 204}
        response = self.sg.client.subusers._(
            subuser_name).monitor.delete(request_headers=headers)
        self.assertEqual(response.status_code, 204)

    def test_subusers__subuser_name__stats_monthly_get(self):
        params = {
            'date': 'test_string',
            'sort_by_direction': 'asc',
            'limit': 1,
            'sort_by_metric': 'test_string',
            'offset': 1}
        subuser_name = "test_url_param"
        headers = {'X-Mock': 200}
        response = self.sg.client.subusers._(subuser_name).stats.monthly.get(
            query_params=params, request_headers=headers)
        self.assertEqual(response.status_code, 200)

    def test_suppression_blocks_get(self):
        params = {'start_time': 1, 'limit': 1, 'end_time': 1, 'offset': 1}
        headers = {'X-Mock': 200}
        response = self.sg.client.suppression.blocks.get(
            query_params=params, request_headers=headers)
        self.assertEqual(response.status_code, 200)

    def test_suppression_blocks_delete(self):
        data = {
            "delete_all": False,
            "emails": [
                "example1@example.com",
                "example2@example.com"
            ]
        }
        headers = {'X-Mock': 204}
        response = self.sg.client.suppression.blocks.delete(
            request_body=data, request_headers=headers)
        self.assertEqual(response.status_code, 204)

    def test_suppression_blocks__email__get(self):
        email = "test_url_param"
        headers = {'X-Mock': 200}
        response = self.sg.client.suppression.blocks._(
            email).get(request_headers=headers)
        self.assertEqual(response.status_code, 200)

    def test_suppression_blocks__email__delete(self):
        email = "test_url_param"
        headers = {'X-Mock': 204}
        response = self.sg.client.suppression.blocks._(
            email).delete(request_headers=headers)
        self.assertEqual(response.status_code, 204)

    def test_suppression_bounces_get(self):
        params = {'start_time': 1, 'end_time': 1}
        headers = {'X-Mock': 200}
        response = self.sg.client.suppression.bounces.get(
            query_params=params, request_headers=headers)
        self.assertEqual(response.status_code, 200)

    def test_suppression_bounces_delete(self):
        data = {
            "delete_all": True,
            "emails": [
                "example@example.com",
                "example2@example.com"
            ]
        }
        headers = {'X-Mock': 204}
        response = self.sg.client.suppression.bounces.delete(
            request_body=data, request_headers=headers)
        self.assertEqual(response.status_code, 204)

    def test_suppression_bounces__email__get(self):
        email = "test_url_param"
        headers = {'X-Mock': 200}
        response = self.sg.client.suppression.bounces._(
            email).get(request_headers=headers)
        self.assertEqual(response.status_code, 200)

    def test_suppression_bounces__email__delete(self):
        params = {'email_address': 'example@example.com'}
        email = "test_url_param"
        headers = {'X-Mock': 204}
        response = self.sg.client.suppression.bounces._(email).delete(
            query_params=params, request_headers=headers)
        self.assertEqual(response.status_code, 204)

    def test_suppression_invalid_emails_get(self):
        params = {'start_time': 1, 'limit': 1, 'end_time': 1, 'offset': 1}
        headers = {'X-Mock': 200}
        response = self.sg.client.suppression.invalid_emails.get(
            query_params=params, request_headers=headers)
        self.assertEqual(response.status_code, 200)

    def test_suppression_invalid_emails_delete(self):
        data = {
            "delete_all": False,
            "emails": [
                "example1@example.com",
                "example2@example.com"
            ]
        }
        headers = {'X-Mock': 204}
        response = self.sg.client.suppression.invalid_emails.delete(
            request_body=data, request_headers=headers)
        self.assertEqual(response.status_code, 204)

    def test_suppression_invalid_emails__email__get(self):
        email = "test_url_param"
        headers = {'X-Mock': 200}
        response = self.sg.client.suppression.invalid_emails._(
            email).get(request_headers=headers)
        self.assertEqual(response.status_code, 200)

    def test_suppression_invalid_emails__email__delete(self):
        email = "test_url_param"
        headers = {'X-Mock': 204}
        response = self.sg.client.suppression.invalid_emails._(
            email).delete(request_headers=headers)
        self.assertEqual(response.status_code, 204)

    def test_suppression_spam_report__email__get(self):
        email = "test_url_param"
        headers = {'X-Mock': 200}
        response = self.sg.client.suppression.spam_report._(
            email).get(request_headers=headers)
        self.assertEqual(response.status_code, 200)

    def test_suppression_spam_report__email__delete(self):
        email = "test_url_param"
        headers = {'X-Mock': 204}
        response = self.sg.client.suppression.spam_report._(
            email).delete(request_headers=headers)
        self.assertEqual(response.status_code, 204)

    def test_suppression_spam_reports_get(self):
        params = {'start_time': 1, 'limit': 1, 'end_time': 1, 'offset': 1}
        headers = {'X-Mock': 200}
        response = self.sg.client.suppression.spam_reports.get(
            query_params=params, request_headers=headers)
        self.assertEqual(response.status_code, 200)

    def test_suppression_spam_reports_delete(self):
        data = {
            "delete_all": False,
            "emails": [
                "example1@example.com",
                "example2@example.com"
            ]
        }
        headers = {'X-Mock': 204}
        response = self.sg.client.suppression.spam_reports.delete(
            request_body=data, request_headers=headers)
        self.assertEqual(response.status_code, 204)

    def test_suppression_unsubscribes_get(self):
        params = {'start_time': 1, 'limit': 1, 'end_time': 1, 'offset': 1}
        headers = {'X-Mock': 200}
        response = self.sg.client.suppression.unsubscribes.get(
            query_params=params, request_headers=headers)
        self.assertEqual(response.status_code, 200)

    def test_templates_post(self):
        data = {
            "name": "example_name"
        }
        headers = {'X-Mock': 201}
        response = self.sg.client.templates.post(
            request_body=data, request_headers=headers)
        self.assertEqual(response.status_code, 201)

    def test_templates_get(self):
        headers = {'X-Mock': 200}
        response = self.sg.client.templates.get(request_headers=headers)
        self.assertEqual(response.status_code, 200)

    def test_templates__template_id__patch(self):
        data = {
            "name": "new_example_name"
        }
        template_id = "test_url_param"
        headers = {'X-Mock': 200}
        response = self.sg.client.templates._(template_id).patch(
            request_body=data, request_headers=headers)
        self.assertEqual(response.status_code, 200)

    def test_templates__template_id__get(self):
        template_id = "test_url_param"
        headers = {'X-Mock': 200}
        response = self.sg.client.templates._(
            template_id).get(request_headers=headers)
        self.assertEqual(response.status_code, 200)

    def test_templates__template_id__delete(self):
        template_id = "test_url_param"
        headers = {'X-Mock': 204}
        response = self.sg.client.templates._(
            template_id).delete(request_headers=headers)
        self.assertEqual(response.status_code, 204)

    def test_templates__template_id__versions_post(self):
        data = {
            "active": 1,
            "html_content": "<%body%>",
            "name": "example_version_name",
            "plain_content": "<%body%>",
            "subject": "<%subject%>",
            "template_id": "ddb96bbc-9b92-425e-8979-99464621b543"
        }
        template_id = "test_url_param"
        headers = {'X-Mock': 201}
        response = self.sg.client.templates._(template_id).versions.post(
            request_body=data, request_headers=headers)
        self.assertEqual(response.status_code, 201)

    def test_templates__template_id__versions__version_id__patch(self):
        data = {
            "active": 1,
            "html_content": "<%body%>",
            "name": "updated_example_name",
            "plain_content": "<%body%>",
            "subject": "<%subject%>"
        }
        template_id = "test_url_param"
        version_id = "test_url_param"
        headers = {'X-Mock': 200}
        response = self.sg.client.templates._(template_id).versions._(
            version_id).patch(request_body=data, request_headers=headers)
        self.assertEqual(response.status_code, 200)

    def test_templates__template_id__versions__version_id__get(self):
        template_id = "test_url_param"
        version_id = "test_url_param"
        headers = {'X-Mock': 200}
        response = self.sg.client.templates._(template_id).versions._(
            version_id).get(request_headers=headers)
        self.assertEqual(response.status_code, 200)

    def test_templates__template_id__versions__version_id__delete(self):
        template_id = "test_url_param"
        version_id = "test_url_param"
        headers = {'X-Mock': 204}
        response = self.sg.client.templates._(template_id).versions._(
            version_id).delete(request_headers=headers)
        self.assertEqual(response.status_code, 204)

    def test_templates__template_id__versions__version_id__activate_post(self):
        template_id = "test_url_param"
        version_id = "test_url_param"
        headers = {'X-Mock': 200}
        response = self.sg.client.templates._(template_id).versions._(
            version_id).activate.post(request_headers=headers)
        self.assertEqual(response.status_code, 200)

    def test_tracking_settings_get(self):
        params = {'limit': 1, 'offset': 1}
        headers = {'X-Mock': 200}
        response = self.sg.client.tracking_settings.get(
            query_params=params, request_headers=headers)
        self.assertEqual(response.status_code, 200)

    def test_tracking_settings_click_patch(self):
        data = {
            "enabled": True
        }
        headers = {'X-Mock': 200}
        response = self.sg.client.tracking_settings.click.patch(
            request_body=data, request_headers=headers)
        self.assertEqual(response.status_code, 200)

    def test_tracking_settings_click_get(self):
        headers = {'X-Mock': 200}
        response = self.sg.client.tracking_settings.click.get(
            request_headers=headers)
        self.assertEqual(response.status_code, 200)

    def test_tracking_settings_google_analytics_patch(self):
        data = {
            "enabled": True,
            "utm_campaign": "website",
            "utm_content": "",
            "utm_medium": "email",
            "utm_source": "sendgrid.com",
            "utm_term": ""
        }
        headers = {'X-Mock': 200}
        response = self.sg.client.tracking_settings.google_analytics.patch(
            request_body=data, request_headers=headers)
        self.assertEqual(response.status_code, 200)

    def test_tracking_settings_google_analytics_get(self):
        headers = {'X-Mock': 200}
        response = self.sg.client.tracking_settings.google_analytics.get(
            request_headers=headers)
        self.assertEqual(response.status_code, 200)

    def test_tracking_settings_open_patch(self):
        data = {
            "enabled": True
        }
        headers = {'X-Mock': 200}
        response = self.sg.client.tracking_settings.open.patch(
            request_body=data, request_headers=headers)
        self.assertEqual(response.status_code, 200)

    def test_tracking_settings_open_get(self):
        headers = {'X-Mock': 200}
        response = self.sg.client.tracking_settings.open.get(
            request_headers=headers)
        self.assertEqual(response.status_code, 200)

    def test_tracking_settings_subscription_patch(self):
        data = {
            "enabled": True,
            "html_content": "html content",
            "landing": "landing page html",
            "plain_content": "text content",
            "replace": "replacement tag",
            "url": "url"
        }
        headers = {'X-Mock': 200}
        response = self.sg.client.tracking_settings.subscription.patch(
            request_body=data, request_headers=headers)
        self.assertEqual(response.status_code, 200)

    def test_tracking_settings_subscription_get(self):
        headers = {'X-Mock': 200}
        response = self.sg.client.tracking_settings.subscription.get(
            request_headers=headers)
        self.assertEqual(response.status_code, 200)

    def test_user_account_get(self):
        headers = {'X-Mock': 200}
        response = self.sg.client.user.account.get(request_headers=headers)
        self.assertEqual(response.status_code, 200)

    def test_user_credits_get(self):
        headers = {'X-Mock': 200}
        response = self.sg.client.user.credits.get(request_headers=headers)
        self.assertEqual(response.status_code, 200)

    def test_user_email_put(self):
        data = {
            "email": "example@example.com"
        }
        headers = {'X-Mock': 200}
        response = self.sg.client.user.email.put(
            request_body=data, request_headers=headers)
        self.assertEqual(response.status_code, 200)

    def test_user_email_get(self):
        headers = {'X-Mock': 200}
        response = self.sg.client.user.email.get(request_headers=headers)
        self.assertEqual(response.status_code, 200)

    def test_user_password_put(self):
        data = {
            "new_password": "new_password",
            "old_password": "old_password"
        }
        headers = {'X-Mock': 200}
        response = self.sg.client.user.password.put(
            request_body=data, request_headers=headers)
        self.assertEqual(response.status_code, 200)

    def test_user_profile_patch(self):
        data = {
            "city": "Orange",
            "first_name": "Example",
            "last_name": "User"
        }
        headers = {'X-Mock': 200}
        response = self.sg.client.user.profile.patch(
            request_body=data, request_headers=headers)
        self.assertEqual(response.status_code, 200)

    def test_user_profile_get(self):
        headers = {'X-Mock': 200}
        response = self.sg.client.user.profile.get(request_headers=headers)
        self.assertEqual(response.status_code, 200)

    def test_user_scheduled_sends_post(self):
        data = {
            "batch_id": "YOUR_BATCH_ID",
            "status": "pause"
        }
        headers = {'X-Mock': 201}
        response = self.sg.client.user.scheduled_sends.post(
            request_body=data, request_headers=headers)
        self.assertEqual(response.status_code, 201)

    def test_user_scheduled_sends_get(self):
        headers = {'X-Mock': 200}
        response = self.sg.client.user.scheduled_sends.get(
            request_headers=headers)
        self.assertEqual(response.status_code, 200)

    def test_user_scheduled_sends__batch_id__patch(self):
        data = {
            "status": "pause"
        }
        batch_id = "test_url_param"
        headers = {'X-Mock': 204}
        response = self.sg.client.user.scheduled_sends._(
            batch_id).patch(request_body=data, request_headers=headers)
        self.assertEqual(response.status_code, 204)

    def test_user_scheduled_sends__batch_id__get(self):
        batch_id = "test_url_param"
        headers = {'X-Mock': 200}
        response = self.sg.client.user.scheduled_sends._(
            batch_id).get(request_headers=headers)
        self.assertEqual(response.status_code, 200)

    def test_user_scheduled_sends__batch_id__delete(self):
        batch_id = "test_url_param"
        headers = {'X-Mock': 204}
        response = self.sg.client.user.scheduled_sends._(
            batch_id).delete(request_headers=headers)
        self.assertEqual(response.status_code, 204)

    def test_user_settings_enforced_tls_patch(self):
        data = {
            "require_tls": True,
            "require_valid_cert": False
        }
        headers = {'X-Mock': 200}
        response = self.sg.client.user.settings.enforced_tls.patch(
            request_body=data, request_headers=headers)
        self.assertEqual(response.status_code, 200)

    def test_user_settings_enforced_tls_get(self):
        headers = {'X-Mock': 200}
        response = self.sg.client.user.settings.enforced_tls.get(
            request_headers=headers)
        self.assertEqual(response.status_code, 200)

    def test_user_username_put(self):
        data = {
            "username": "test_username"
        }
        headers = {'X-Mock': 200}
        response = self.sg.client.user.username.put(
            request_body=data, request_headers=headers)
        self.assertEqual(response.status_code, 200)

    def test_user_username_get(self):
        headers = {'X-Mock': 200}
        response = self.sg.client.user.username.get(request_headers=headers)
        self.assertEqual(response.status_code, 200)

    def test_user_webhooks_event_settings_patch(self):
        data = {
            "bounce": True,
            "click": True,
            "deferred": True,
            "delivered": True,
            "dropped": True,
            "enabled": True,
            "group_resubscribe": True,
            "group_unsubscribe": True,
            "open": True,
            "processed": True,
            "spam_report": True,
            "unsubscribe": True,
            "url": "url"
        }
        headers = {'X-Mock': 200}
        response = self.sg.client.user.webhooks.event.settings.patch(
            request_body=data, request_headers=headers)
        self.assertEqual(response.status_code, 200)

    def test_user_webhooks_event_settings_get(self):
        headers = {'X-Mock': 200}
        response = self.sg.client.user.webhooks.event.settings.get(
            request_headers=headers)
        self.assertEqual(response.status_code, 200)

    def test_user_webhooks_event_test_post(self):
        data = {
            "url": "url"
        }
        headers = {'X-Mock': 204}
        response = self.sg.client.user.webhooks.event.test.post(
            request_body=data, request_headers=headers)
        self.assertEqual(response.status_code, 204)

    def test_user_webhooks_parse_settings_post(self):
        data = {
            "hostname": "myhostname.com",
            "send_raw": False,
            "spam_check": True,
            "url": "http://email.myhosthame.com"
        }
        headers = {'X-Mock': 201}
        response = self.sg.client.user.webhooks.parse.settings.post(
            request_body=data, request_headers=headers)
        self.assertEqual(response.status_code, 201)

    def test_user_webhooks_parse_settings_get(self):
        headers = {'X-Mock': 200}
        response = self.sg.client.user.webhooks.parse.settings.get(
            request_headers=headers)
        self.assertEqual(response.status_code, 200)

    def test_user_webhooks_parse_settings__hostname__patch(self):
        data = {
            "send_raw": True,
            "spam_check": False,
            "url": "http://newdomain.com/parse"
        }
        hostname = "test_url_param"
        headers = {'X-Mock': 200}
        response = self.sg.client.user.webhooks.parse.settings._(
            hostname).patch(request_body=data, request_headers=headers)
        self.assertEqual(response.status_code, 200)

    def test_user_webhooks_parse_settings__hostname__get(self):
        hostname = "test_url_param"
        headers = {'X-Mock': 200}
        response = self.sg.client.user.webhooks.parse.settings._(
            hostname).get(request_headers=headers)
        self.assertEqual(response.status_code, 200)

    def test_user_webhooks_parse_settings__hostname__delete(self):
        hostname = "test_url_param"
        headers = {'X-Mock': 204}
        response = self.sg.client.user.webhooks.parse.settings._(
            hostname).delete(request_headers=headers)
        self.assertEqual(response.status_code, 204)

    def test_user_webhooks_parse_stats_get(self):
        params = {
            'aggregated_by': 'day',
            'limit': 'test_string',
            'start_date': '2016-01-01',
            'end_date': '2016-04-01',
            'offset': 'test_string'}
        headers = {'X-Mock': 200}
        response = self.sg.client.user.webhooks.parse.stats.get(
            query_params=params, request_headers=headers)
        self.assertEqual(response.status_code, 200)

    def test_whitelabel_domains_post(self):
        data = {
            "automatic_security": False,
            "custom_spf": True,
            "default": True,
            "domain": "example.com",
            "ips": [
                "192.168.1.1",
                "192.168.1.2"
            ],
            "subdomain": "news",
            "username": "john@example.com"
        }
        headers = {'X-Mock': 201}
        response = self.sg.client.whitelabel.domains.post(
            request_body=data, request_headers=headers)
        self.assertEqual(response.status_code, 201)

    def test_whitelabel_domains_get(self):
        params = {
            'username': 'test_string',
            'domain': 'test_string',
            'exclude_subusers': 'true',
            'limit': 1,
            'offset': 1}
        headers = {'X-Mock': 200}
        response = self.sg.client.whitelabel.domains.get(
            query_params=params, request_headers=headers)
        self.assertEqual(response.status_code, 200)

    def test_whitelabel_domains_default_get(self):
        headers = {'X-Mock': 200}
        response = self.sg.client.whitelabel.domains.default.get(
            request_headers=headers)
        self.assertEqual(response.status_code, 200)

    def test_whitelabel_domains_subuser_get(self):
        headers = {'X-Mock': 200}
        response = self.sg.client.whitelabel.domains.subuser.get(
            request_headers=headers)
        self.assertEqual(response.status_code, 200)

    def test_whitelabel_domains_subuser_delete(self):
        headers = {'X-Mock': 204}
        response = self.sg.client.whitelabel.domains.subuser.delete(
            request_headers=headers)
        self.assertEqual(response.status_code, 204)

    def test_whitelabel_domains__domain_id__patch(self):
        data = {
            "custom_spf": True,
            "default": False
        }
        domain_id = "test_url_param"
        headers = {'X-Mock': 200}
        response = self.sg.client.whitelabel.domains._(
            domain_id).patch(request_body=data, request_headers=headers)
        self.assertEqual(response.status_code, 200)

    def test_whitelabel_domains__domain_id__get(self):
        domain_id = "test_url_param"
        headers = {'X-Mock': 200}
        response = self.sg.client.whitelabel.domains._(
            domain_id).get(request_headers=headers)
        self.assertEqual(response.status_code, 200)

    def test_whitelabel_domains__domain_id__delete(self):
        domain_id = "test_url_param"
        headers = {'X-Mock': 204}
        response = self.sg.client.whitelabel.domains._(
            domain_id).delete(request_headers=headers)
        self.assertEqual(response.status_code, 204)

    def test_whitelabel_domains__domain_id__subuser_post(self):
        data = {
            "username": "jane@example.com"
        }
        domain_id = "test_url_param"
        headers = {'X-Mock': 201}
        response = self.sg.client.whitelabel.domains._(
            domain_id).subuser.post(request_body=data, request_headers=headers)
        self.assertEqual(response.status_code, 201)

    def test_whitelabel_domains__id__ips_post(self):
        data = {
            "ip": "192.168.0.1"
        }
        id = "test_url_param"
        headers = {'X-Mock': 200}
        response = self.sg.client.whitelabel.domains._(
            id).ips.post(request_body=data, request_headers=headers)
        self.assertEqual(response.status_code, 200)

    def test_whitelabel_domains__id__ips__ip__delete(self):
        id = "test_url_param"
        ip = "test_url_param"
        headers = {'X-Mock': 200}
        response = self.sg.client.whitelabel.domains._(
            id).ips._(ip).delete(request_headers=headers)
        self.assertEqual(response.status_code, 200)

    def test_whitelabel_domains__id__validate_post(self):
        id = "test_url_param"
        headers = {'X-Mock': 200}
        response = self.sg.client.whitelabel.domains._(
            id).validate.post(request_headers=headers)
        self.assertEqual(response.status_code, 200)

    def test_whitelabel_ips_post(self):
        data = {
            "domain": "example.com",
            "ip": "192.168.1.1",
            "subdomain": "email"
        }
        headers = {'X-Mock': 201}
        response = self.sg.client.whitelabel.ips.post(
            request_body=data, request_headers=headers)
        self.assertEqual(response.status_code, 201)

    def test_whitelabel_ips_get(self):
        params = {'ip': 'test_string', 'limit': 1, 'offset': 1}
        headers = {'X-Mock': 200}
        response = self.sg.client.whitelabel.ips.get(
            query_params=params, request_headers=headers)
        self.assertEqual(response.status_code, 200)

    def test_whitelabel_ips__id__get(self):
        id = "test_url_param"
        headers = {'X-Mock': 200}
        response = self.sg.client.whitelabel.ips._(
            id).get(request_headers=headers)
        self.assertEqual(response.status_code, 200)

    def test_whitelabel_ips__id__delete(self):
        id = "test_url_param"
        headers = {'X-Mock': 204}
        response = self.sg.client.whitelabel.ips._(
            id).delete(request_headers=headers)
        self.assertEqual(response.status_code, 204)

    def test_whitelabel_ips__id__validate_post(self):
        id = "test_url_param"
        headers = {'X-Mock': 200}
        response = self.sg.client.whitelabel.ips._(
            id).validate.post(request_headers=headers)
        self.assertEqual(response.status_code, 200)

    def test_whitelabel_links_post(self):
        data = {
            "default": True,
            "domain": "example.com",
            "subdomain": "mail"
        }
        params = {'limit': 1, 'offset': 1}
        headers = {'X-Mock': 201}
        response = self.sg.client.whitelabel.links.post(
            request_body=data, query_params=params, request_headers=headers)
        self.assertEqual(response.status_code, 201)

    def test_whitelabel_links_get(self):
        params = {'limit': 1}
        headers = {'X-Mock': 200}
        response = self.sg.client.whitelabel.links.get(
            query_params=params, request_headers=headers)
        self.assertEqual(response.status_code, 200)

    def test_whitelabel_links_default_get(self):
        params = {'domain': 'test_string'}
        headers = {'X-Mock': 200}
        response = self.sg.client.whitelabel.links.default.get(
            query_params=params, request_headers=headers)
        self.assertEqual(response.status_code, 200)

    def test_whitelabel_links_subuser_get(self):
        params = {'username': 'test_string'}
        headers = {'X-Mock': 200}
        response = self.sg.client.whitelabel.links.subuser.get(
            query_params=params, request_headers=headers)
        self.assertEqual(response.status_code, 200)

    def test_whitelabel_links_subuser_delete(self):
        params = {'username': 'test_string'}
        headers = {'X-Mock': 204}
        response = self.sg.client.whitelabel.links.subuser.delete(
            query_params=params, request_headers=headers)
        self.assertEqual(response.status_code, 204)

    def test_whitelabel_links__id__patch(self):
        data = {
            "default": True
        }
        id = "test_url_param"
        headers = {'X-Mock': 200}
        response = self.sg.client.whitelabel.links._(id).patch(
            request_body=data, request_headers=headers)
        self.assertEqual(response.status_code, 200)

    def test_whitelabel_links__id__get(self):
        id = "test_url_param"
        headers = {'X-Mock': 200}
        response = self.sg.client.whitelabel.links._(
            id).get(request_headers=headers)
        self.assertEqual(response.status_code, 200)

    def test_whitelabel_links__id__delete(self):
        id = "test_url_param"
        headers = {'X-Mock': 204}
        response = self.sg.client.whitelabel.links._(
            id).delete(request_headers=headers)
        self.assertEqual(response.status_code, 204)

    def test_whitelabel_links__id__validate_post(self):
        id = "test_url_param"
        headers = {'X-Mock': 200}
        response = self.sg.client.whitelabel.links._(
            id).validate.post(request_headers=headers)
        self.assertEqual(response.status_code, 200)

    def test_whitelabel_links__link_id__subuser_post(self):
        data = {
            "username": "jane@example.com"
        }
        link_id = "test_url_param"
        headers = {'X-Mock': 200}
        response = self.sg.client.whitelabel.links._(link_id).subuser.post(
            request_body=data, request_headers=headers)
        self.assertEqual(response.status_code, 200)

    def test_license_year(self):
        LICENSE_FILE = 'LICENSE.txt'
        with open(LICENSE_FILE, 'r') as f:
            copyright_line = f.readline().rstrip()
        self.assertEqual('Copyright (c) 2012-%s SendGrid, Inc.' % datetime.datetime.now().year, copyright_line)

    # @classmethod
    # def tearDownClass(cls):
    #     cls.p.kill()
    #     print("Prism Shut Down")<|MERGE_RESOLUTION|>--- conflicted
+++ resolved
@@ -27,56 +27,7 @@
             api_key=os.environ.get('SENDGRID_API_KEY'))
         cls.devnull = open(os.devnull, 'w')
         prism_cmd = None
-<<<<<<< HEAD
-        try:
-            # check for prism in the PATH
-            if subprocess.call('prism version'.split(), stdout=cls.devnull) == 0:
-                prism_cmd = 'prism'
-        except OSError:
-            prism_cmd = None
-
-        if not prism_cmd:
-            # check for known prism locations
-            for path in ('/usr/local/bin/prism', os.path.expanduser(os.path.join('~', 'bin', 'prism')),
-                         os.path.abspath(os.path.join(os.getcwd(), 'prism', 'bin', 'prism'))):
-                prism_cmd = path if os.path.isfile(path) else None
-                if prism_cmd:
-                    break
-
-        if not prism_cmd:
-            if sys.platform != 'win32':
-                # try to install with prism.sh
-                try:
-                    print(
-                        "Warning: no prism detected, I will try to install it locally")
-                    prism_sh = os.path.abspath(
-                        os.path.join(cls.path, 'test', 'prism.sh'))
-                    if subprocess.call(prism_sh) == 0:
-                        prism_cmd = os.path.expanduser(
-                            os.path.join('~', 'bin', 'prism'))
-                    else:
-                        raise RuntimeError()
-                except Exception as e:
-                    print(
-                        "Error installing the prism binary, you can try "
-                        "downloading directly here "
-                        "(https://github.com/stoplightio/prism/releases) "
-                        "and place in your $PATH", e)
-                    sys.exit()
-            else:
-                print("Please download the Windows binary "
-                      "(https://github.com/stoplightio/prism/releases) "
-                      "and place it in your %PATH% ")
-                sys.exit()
-
-        print("Activating Prism (~20 seconds)")
-        cls.p = subprocess.Popen([
-            prism_cmd, "run", "-s",
-            "https://raw.githubusercontent.com/sendgrid/sendgrid-oai/master/"
-            "oai_stoplight.json"], stdout=cls.devnull, stderr=subprocess.STDOUT)
-        time.sleep(15)
-        print("Prism Started")
-=======
+        
         # try:
         #     # check for prism in the PATH
         #     if subprocess.call('prism version'.split(), stdout=cls.devnull) == 0:
@@ -122,7 +73,6 @@
         #     "oai_stoplight.json"], stdout=cls.devnull, stderr=subprocess.STDOUT)
         # time.sleep(15)
         # print("Prism Started")
->>>>>>> 0007d669
 
     def test_apikey_init(self):
         self.assertEqual(self.sg.apikey, os.environ.get('SENDGRID_API_KEY'))
