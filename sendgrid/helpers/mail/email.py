try:
    import rfc822
except ImportError:
    import email.utils as rfc822


class Email(object):
    """An email address with an optional name."""

    def __init__(self, email=None, name=None):
<<<<<<< HEAD
        if email and not name:
            # allows passing emails as "dude Fella <example@example.com>"
            self.parse_email(email)
        else:
            # allows backwards compatibility for Email(email, name)
            self.email = email
            self.name = name
=======
        """Create an Email with the given address and name.

        Either fill the separate name and email fields, or pass all information
        in the email parameter (e.g. email="dude Fella <example@example.com>").
        :param email: Email address, or name and address in standard format.
        :type email: string
        :param name: Name for this sender or recipient.
        :type name: string
        """
        self._name = None
        self._email = None
        if name or email:
            if not name:
                # allows passing emails as "dude Fella <example@example.com>"
                self.parse_email(email)
            else:
                # allows backwards compatibility for Email(email, name)
                if email is not None:
                    self.email = email
                self.name = name
>>>>>>> 1ab4285d

    @property
    def name(self):
        """Name associated with this email.

        :rtype: string
        """
        return self._name

    @name.setter
    def name(self, value):
        self._name = value

    @property
    def email(self):
        """Email address.

        See http://tools.ietf.org/html/rfc3696#section-3 and its errata
        http://www.rfc-editor.org/errata_search.php?rfc=3696 for information
        on valid email addresses.
        """
        return self._email

    @email.setter
    def email(self, value):
        self._email = value

    def get(self):
        """
        Get a JSON-ready representation of this Email.

        :returns: This Email, ready for use in a request body.
        :rtype: dict
        """
        email = {}
        if self.name is not None:
            email["name"] = self.name

        if self.email is not None:
            email["email"] = self.email
        return email

    def parse_email(self, email_info):
        name, email = rfc822.parseaddr(email_info)

        # more than likely a string was passed here instead of an email address
        if "@" not in email:
            name = email
            email = None

        if not name:
            name = None

        if not email:
            email = None

        self.name = name
        self.email = email
        return name, email<|MERGE_RESOLUTION|>--- conflicted
+++ resolved
@@ -8,15 +8,6 @@
     """An email address with an optional name."""
 
     def __init__(self, email=None, name=None):
-<<<<<<< HEAD
-        if email and not name:
-            # allows passing emails as "dude Fella <example@example.com>"
-            self.parse_email(email)
-        else:
-            # allows backwards compatibility for Email(email, name)
-            self.email = email
-            self.name = name
-=======
         """Create an Email with the given address and name.
 
         Either fill the separate name and email fields, or pass all information
@@ -26,18 +17,13 @@
         :param name: Name for this sender or recipient.
         :type name: string
         """
-        self._name = None
-        self._email = None
-        if name or email:
-            if not name:
-                # allows passing emails as "dude Fella <example@example.com>"
-                self.parse_email(email)
-            else:
-                # allows backwards compatibility for Email(email, name)
-                if email is not None:
-                    self.email = email
-                self.name = name
->>>>>>> 1ab4285d
+        if email and not name:
+            # allows passing emails as "dude Fella <example@example.com>"
+            self.parse_email(email)
+        else:
+            # allows backwards compatibility for Email(email, name)
+            self.email = email
+            self.name = name
 
     @property
     def name(self):
