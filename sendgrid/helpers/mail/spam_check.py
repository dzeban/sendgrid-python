--- conflicted
+++ resolved
@@ -2,11 +2,6 @@
     """This allows you to test the content of your email for spam."""
 
     def __init__(self, enable=None, threshold=None, post_to_url=None):
-<<<<<<< HEAD
-        self.enable = enable
-        self.threshold = threshold
-        self.post_to_url = post_to_url
-=======
         """Create a SpamCheck to test the content of your email for spam.
 
         :param enable: If this setting is applied.
@@ -16,19 +11,9 @@
         :param post_to_url: Inbound Parse URL to send a copy of your email.
         :type post_to_url: string, optional
         """
-        self._enable = None
-        self._threshold = None
-        self._post_to_url = None
-
-        if enable is not None:
-            self.enable = enable
-
-        if threshold is not None:
-            self.threshold = threshold
-
-        if post_to_url is not None:
-            self.post_to_url = post_to_url
->>>>>>> 1ab4285d
+        self.enable = enable
+        self.threshold = threshold
+        self.post_to_url = post_to_url
 
     @property
     def enable(self):
