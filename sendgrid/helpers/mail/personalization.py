class Personalization(object):
    """A Personalization defines who should receive an individual message and
    how that message should be handled.
    """

    def __init__(self):
<<<<<<< HEAD
        self._tos = []
        self._ccs = []
        self._bccs = []
=======
        """Create an empty Personalization."""
        self._tos = None
        self._ccs = None
        self._bccs = None
>>>>>>> 1ab4285d
        self._subject = None
        self._headers = []
        self._substitutions = []
        self._custom_args = []
        self._send_at = None

    @property
    def tos(self):
        """A list of recipients for this Personalization.

        :rtype: list(dict)
        """
        return self._tos

    @tos.setter
    def tos(self, value):
        self._tos = value

    def add_to(self, email):
<<<<<<< HEAD
=======
        """Add a single recipient to this Personalization.

        :type email: Email
        """
        if self._tos is None:
            self._tos = []
>>>>>>> 1ab4285d
        self._tos.append(email.get())

    @property
    def ccs(self):
        """A list of recipients who will receive copies of this email.

        :rtype: list(dict)
        """
        return self._ccs

    @ccs.setter
    def ccs(self, value):
        self._ccs = value

    def add_cc(self, email):
<<<<<<< HEAD
=======
        """Add a single recipient to receive a copy of this email.

        :param email: new recipient to be CCed
        :type email: Email
        """
        if self._ccs is None:
            self._ccs = []
>>>>>>> 1ab4285d
        self._ccs.append(email.get())

    @property
    def bccs(self):
        """A list of recipients who will receive blind carbon copies of this email.

        :rtype: list(dict)
        """
        return self._bccs

    @bccs.setter
    def bccs(self, value):
        self._bccs = value

    def add_bcc(self, email):
<<<<<<< HEAD
=======
        """Add a single recipient to receive a blind carbon copy of this email.

        :param email: new recipient to be BCCed
        :type email: Email
        """
        if self._bccs is None:
            self._bccs = []
>>>>>>> 1ab4285d
        self._bccs.append(email.get())

    @property
    def subject(self):
        """The subject of your email (within this Personalization).

        Char length requirements, according to the RFC:
        https://stackoverflow.com/a/1592310
        :rtype: string
        """
        return self._subject

    @subject.setter
    def subject(self, value):
        self._subject = value

    @property
    def headers(self):
        """The headers for emails in this Personalization.

        :rtype: list(dict)
        """
        return self._headers

    @headers.setter
    def headers(self, value):
        self._headers = value

    def add_header(self, header):
<<<<<<< HEAD
=======
        """Add a single Header to this Personalization.

        :type header: Header
        """
        if self._headers is None:
            self._headers = []
>>>>>>> 1ab4285d
        self._headers.append(header.get())

    @property
    def substitutions(self):
        """Substitutions to be applied within this Personalization.

        :rtype: list(dict)
        """
        return self._substitutions

    @substitutions.setter
    def substitutions(self, value):
        self.substitutions = value

    def add_substitution(self, substitution):
<<<<<<< HEAD
=======
        """Add a new Substitution to this Personalization.

        :type substitution: Substitution
        """
        if self._substitutions is None:
            self._substitutions = []
>>>>>>> 1ab4285d
        self._substitutions.append(substitution.get())

    @property
    def custom_args(self):
        """The CustomArgs that will be carried along with this Personalization.

        :rtype: list(dict)
        """
        return self._custom_args

    @custom_args.setter
    def custom_args(self, value):
        self._custom_args = value

    def add_custom_arg(self, custom_arg):
<<<<<<< HEAD
=======
        """Add a CustomArg to this Personalization.

        :type custom_arg: CustomArg
        """
        if self._custom_args is None:
            self._custom_args = []
>>>>>>> 1ab4285d
        self._custom_args.append(custom_arg.get())

    @property
    def send_at(self):
        """A unix timestamp allowing you to specify when you want emails from
        this Personalization to be delivered. Scheduling more than 72 hours in
        advance is forbidden.

        :rtype: int
        """
        return self._send_at

    @send_at.setter
    def send_at(self, value):
        self._send_at = value

    def get(self):
        """
        Get a JSON-ready representation of this Personalization.

        :returns: This Personalization, ready for use in a request body.
        :rtype: dict
        """
        personalization = {}
        if self.tos:
            personalization["to"] = self.tos

        if self.ccs:
            personalization["cc"] = self.ccs

        if self.bccs:
            personalization["bcc"] = self.bccs

        if self.subject is not None:
            personalization["subject"] = self.subject

        if self.headers:
            headers = {}
            for key in self.headers:
                headers.update(key)
            personalization["headers"] = headers

        if self.substitutions:
            substitutions = {}
            for key in self.substitutions:
                substitutions.update(key)
            personalization["substitutions"] = substitutions

        if self.custom_args:
            custom_args = {}
            for key in self.custom_args:
                custom_args.update(key)
            personalization["custom_args"] = custom_args

        if self.send_at is not None:
            personalization["send_at"] = self.send_at
        return personalization<|MERGE_RESOLUTION|>--- conflicted
+++ resolved
@@ -4,16 +4,10 @@
     """
 
     def __init__(self):
-<<<<<<< HEAD
+        """Create an empty Personalization."""
         self._tos = []
         self._ccs = []
         self._bccs = []
-=======
-        """Create an empty Personalization."""
-        self._tos = None
-        self._ccs = None
-        self._bccs = None
->>>>>>> 1ab4285d
         self._subject = None
         self._headers = []
         self._substitutions = []
@@ -33,15 +27,10 @@
         self._tos = value
 
     def add_to(self, email):
-<<<<<<< HEAD
-=======
         """Add a single recipient to this Personalization.
 
         :type email: Email
         """
-        if self._tos is None:
-            self._tos = []
->>>>>>> 1ab4285d
         self._tos.append(email.get())
 
     @property
@@ -57,16 +46,11 @@
         self._ccs = value
 
     def add_cc(self, email):
-<<<<<<< HEAD
-=======
         """Add a single recipient to receive a copy of this email.
 
         :param email: new recipient to be CCed
         :type email: Email
         """
-        if self._ccs is None:
-            self._ccs = []
->>>>>>> 1ab4285d
         self._ccs.append(email.get())
 
     @property
@@ -82,16 +66,11 @@
         self._bccs = value
 
     def add_bcc(self, email):
-<<<<<<< HEAD
-=======
         """Add a single recipient to receive a blind carbon copy of this email.
 
         :param email: new recipient to be BCCed
         :type email: Email
         """
-        if self._bccs is None:
-            self._bccs = []
->>>>>>> 1ab4285d
         self._bccs.append(email.get())
 
     @property
@@ -121,15 +100,10 @@
         self._headers = value
 
     def add_header(self, header):
-<<<<<<< HEAD
-=======
         """Add a single Header to this Personalization.
 
         :type header: Header
         """
-        if self._headers is None:
-            self._headers = []
->>>>>>> 1ab4285d
         self._headers.append(header.get())
 
     @property
@@ -145,15 +119,10 @@
         self.substitutions = value
 
     def add_substitution(self, substitution):
-<<<<<<< HEAD
-=======
         """Add a new Substitution to this Personalization.
 
         :type substitution: Substitution
         """
-        if self._substitutions is None:
-            self._substitutions = []
->>>>>>> 1ab4285d
         self._substitutions.append(substitution.get())
 
     @property
@@ -169,15 +138,10 @@
         self._custom_args = value
 
     def add_custom_arg(self, custom_arg):
-<<<<<<< HEAD
-=======
         """Add a CustomArg to this Personalization.
 
         :type custom_arg: CustomArg
         """
-        if self._custom_args is None:
-            self._custom_args = []
->>>>>>> 1ab4285d
         self._custom_args.append(custom_arg.get())
 
     @property
