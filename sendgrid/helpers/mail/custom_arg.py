--- conflicted
+++ resolved
@@ -8,20 +8,9 @@
     """
 
     def __init__(self, key=None, value=None):
-<<<<<<< HEAD
+        """Create a CustomArg with the given key and value."""
         self.key = key
         self.value = value
-=======
-        """Create a CustomArg with the given key and value."""
-        self._key = None
-        self._value = None
-
-        if key is not None:
-            self.key = key
-
-        if value is not None:
-            self.value = value
->>>>>>> 1ab4285d
 
     @property
     def key(self):
