"""v3/mail/send response body builder"""
from .personalization import Personalization
from .header import Header


class Mail(object):
    """A request to be sent with the SendGrid v3 Mail Send API (v3/mail/send).

    Use get() to get the request body.
    """
    def __init__(self, 
                 from_email=None, 
                 subject=None, 
                 to_email=None, 
                 content=None):
        """Create a Mail object.

        If any parameters are not supplied, they must be set after initialization.
        :param from_email: Email address to send from.
        :type from_email: Email, optional
        :param subject: Subject line of emails.
        :type subject: string, optional
        :param to_email: Email address to send to.
        :type to_email: Email, optional
        :param content: Content of the message.
        :type content: Content, optional
        """
        self._from_email = None
        self._subject = None
        self._template_id = None
        self._send_at = None
        self._batch_id = None
        self._asm = None
        self._ip_pool_name = None
        self._mail_settings = None
        self._tracking_settings = None
        self._reply_to = None
        self._personalizations = []
        self._contents = []
        self._attachments = []
        self._sections = []
        self._headers = []
        self._categories = []
        self._custom_args = []

<<<<<<< HEAD
        if from_email:
            self.from_email = from_email
        if subject:
            self.subject = subject
=======
        # Minimum required to send an email
        if from_email:
            self.from_email = from_email

        if subject:
            self.subject = subject

>>>>>>> e270db21
        if to_email:
            personalization = Personalization()
            personalization.add_to(to_email)
            self.add_personalization(personalization)
<<<<<<< HEAD
=======
            
>>>>>>> e270db21
        if content:
            self.add_content(content)

    def __str__(self):
        """Get a JSON representation of this Mail request.

        :rtype: string
        """
        return str(self.get())

    def get(self):
        """Get a response body for this Mail.

        :rtype: dict
        """
        mail = {}
        if self.from_email is not None:
            mail["from"] = self.from_email.get()
        if self.subject is not None:
            mail["subject"] = self.subject

        if self.personalizations:
            mail["personalizations"] = [
                personalization.get()
                for personalization in self.personalizations
            ]

        if self.contents:
            mail["content"] = [ob.get() for ob in self.contents]

        if self.attachments:
            mail["attachments"] = [ob.get() for ob in self.attachments]

        if self.template_id is not None:
            mail["template_id"] = self.template_id

        if self.sections:
            sections = {}
            for key in self.sections:
                sections.update(key.get())
            mail["sections"] = sections

        if self.headers:
            headers = {}
            for key in self.headers:
                headers.update(key.get())
            mail["headers"] = headers

        if self.categories:
            mail["categories"] = [category.get() for category in
                                  self.categories]

        if self.custom_args:
            custom_args = {}
            for key in self.custom_args:
                custom_args.update(key.get())
            mail["custom_args"] = custom_args

        if self.send_at is not None:
            mail["send_at"] = self.send_at

        if self.batch_id is not None:
            mail["batch_id"] = self.batch_id

        if self.asm is not None:
            mail["asm"] = self.asm.get()

        if self.ip_pool_name is not None:
            mail["ip_pool_name"] = self.ip_pool_name

        if self.mail_settings is not None:
            mail["mail_settings"] = self.mail_settings.get()

        if self.tracking_settings is not None:
            mail["tracking_settings"] = self.tracking_settings.get()

        if self.reply_to is not None:
            mail["reply_to"] = self.reply_to.get()
        return mail

    @property
    def from_email(self):
        """The email from which this Mail will be sent.

        :rtype: string
        """
        return self._from_email

    @from_email.setter
    def from_email(self, value):
        self._from_email = value

    @property
    def subject(self):
        """The global, or "message level", subject of this Mail.

        This may be overridden by personalizations[x].subject.
        :rtype: string
        """
        return self._subject

    @subject.setter
    def subject(self, value):
        self._subject = value

    @property
    def template_id(self):
        """The id of a template that you would like to use.

        If you use a template that contains a subject and content (either text
        or html), you do not need to specify those at the personalizations nor
        message level.

        :rtype: int
        """

        return self._template_id

    @template_id.setter
    def template_id(self, value):
        self._template_id = value

    @property
    def send_at(self):
        """A unix timestamp allowing you to specify when you want your email to
        be delivered. This may be overridden by the personalizations[x].send_at
        parameter. Scheduling more than 72 hours in advance is forbidden.

        :rtype: int
        """
        return self._send_at

    @send_at.setter
    def send_at(self, value):
        self._send_at = value

    @property
    def batch_id(self):
        """An ID for this batch of emails.

        This represents a batch of emails sent at the same time. Including a
        batch_id in your request allows you include this email in that batch,
        and also enables you to cancel or pause the delivery of that batch.
        For more information, see https://sendgrid.com/docs/API_Reference/Web_API_v3/cancel_schedule_send.html

        :rtype: int
        """
        return self._batch_id

    @batch_id.setter
    def batch_id(self, value):
        self._batch_id = value

    @property
    def asm(self):
        """The ASM for this Mail.

        :rtype: ASM
        """
        return self._asm

    @asm.setter
    def asm(self, value):
        self._asm = value

    @property
    def mail_settings(self):
        """The MailSettings for this Mail.

        :rtype: MailSettings
        """
        return self._mail_settings

    @mail_settings.setter
    def mail_settings(self, value):
        self._mail_settings = value

    @property
    def tracking_settings(self):
        """The TrackingSettings for this Mail.

        :rtype: TrackingSettings
        """
        return self._tracking_settings

    @tracking_settings.setter
    def tracking_settings(self, value):
        self._tracking_settings = value

    @property
    def ip_pool_name(self):
        """The IP Pool that you would like to send this Mail email from.

        :rtype: string
        """
        return self._ip_pool_name

    @ip_pool_name.setter
    def ip_pool_name(self, value):
        self._ip_pool_name = value

    @property
    def reply_to(self):
        """The email address to use in the Reply-To header.

        :rtype: Email
        """
        return self._reply_to

    @reply_to.setter
    def reply_to(self, value):
        self._reply_to = value

    @property
    def personalizations(self):
        """The Personalizations applied to this Mail.

        Each object within personalizations can be thought of as an envelope -
        it defines who should receive an individual message and how that
        message should be handled. A maximum of 1000 personalizations can be
        included.

        :rtype: list
        """
        return self._personalizations

    def add_personalization(self, personalizations):
        """Add a new Personalization to this Mail.

        :type personalizations: Personalization
        """
        self._personalizations.append(personalizations)

    @property
    def contents(self):
        """The Contents of this Mail. Must include at least one MIME type.

        :rtype: list(Content)
        """
        return self._contents

    def add_content(self, content):
        """Add a new Content to this Mail.  Usually the plaintext or HTML
        message contents.

        :type content: Content
        """
        if self._contents is None:
            self._contents = []
        
        # Text content should be before HTML content
        if content._type == "text/plain":
            self._contents.insert(0, content)
        else:
            self._contents.append(content)

    @property
    def attachments(self):
        """The attachments included with this Mail.

        :returns: List of Attachment objects.
        :rtype: list(Attachment)
        """
        return self._attachments

    def add_attachment(self, attachment):
        """Add an Attachment to this Mail.

        :type attachment: Attachment
        """
        self._attachments.append(attachment)

    @property
    def sections(self):
        """The sections included with this Mail.

        :returns: List of Section objects.
        :rtype: list(Section)
        """
        return self._sections

    def add_section(self, section):
        """Add a Section to this Mail.

        :type section: Section
        """
        self._sections.append(section)

    @property
    def headers(self):
        """The Headers included with this Mail.

        :returns: List of Header objects.
        :rtype: list(Header)
        """
        return self._headers

    def add_header(self, header):
        """Add a Header to this Mail.

        The header provided can be a Header or a dictionary with a single
        key-value pair.
        :type header: object
        """
        if isinstance(header, dict):
            (k, v) = list(header.items())[0]
            self._headers.append(Header(k, v))
        else:
            self._headers.append(header)

    @property
    def categories(self):
        """The Categories applied to this Mail.  Must not exceed 10 items

        :rtype: list(Category)
        """
        return self._categories

    def add_category(self, category):
        """Add a Category to this Mail.  Must be less than 255 characters.

        :type category: string
        """
        self._categories.append(category)

    @property
    def custom_args(self):
        """The CustomArgs attached to this Mail.

        Must not exceed 10,000 characters.
        :rtype: list(CustomArg)
        """
        return self._custom_args

    def add_custom_arg(self, custom_arg):
        if self._custom_args is None:
            self._custom_args = []
        self._custom_args.append(custom_arg)<|MERGE_RESOLUTION|>--- conflicted
+++ resolved
@@ -43,28 +43,17 @@
         self._categories = []
         self._custom_args = []
 
-<<<<<<< HEAD
         if from_email:
             self.from_email = from_email
+
         if subject:
             self.subject = subject
-=======
-        # Minimum required to send an email
-        if from_email:
-            self.from_email = from_email
-
-        if subject:
-            self.subject = subject
-
->>>>>>> e270db21
+
         if to_email:
             personalization = Personalization()
             personalization.add_to(to_email)
             self.add_personalization(personalization)
-<<<<<<< HEAD
-=======
-            
->>>>>>> e270db21
+
         if content:
             self.add_content(content)
 
@@ -81,8 +70,10 @@
         :rtype: dict
         """
         mail = {}
+
         if self.from_email is not None:
             mail["from"] = self.from_email.get()
+  
         if self.subject is not None:
             mail["subject"] = self.subject
 
@@ -143,6 +134,7 @@
 
         if self.reply_to is not None:
             mail["reply_to"] = self.reply_to.get()
+
         return mail
 
     @property
