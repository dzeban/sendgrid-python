--- conflicted
+++ resolved
@@ -250,1065 +250,4 @@
     def add_custom_arg(self, custom_arg):
         if self._custom_args is None:
             self._custom_args = []
-<<<<<<< HEAD
-        self._custom_args.append(custom_arg)
-
-
-################################################################
-# The following objects are meant to be extended with validation
-################################################################
-
-
-class Email(object):
-
-    def __init__(self, email=None, name=None):
-        self._name = None
-        self._email = None
-        if name or email:
-            if not name:
-                # allows passing emails as "dude Fella <example@example.com>"
-                self.parse_email(email)
-            else:
-                #allows backwards compatibility for Email(email, name)
-                if email is not None:
-                    self.email = email
-                self.name = name
-
-    @property
-    def name(self):
-        return self._name
-
-    @name.setter
-    def name(self, value):
-        self._name = value
-
-    @property
-    def email(self):
-        return self._email
-
-    @email.setter
-    def email(self, value):
-        self._email = value
-
-    def get(self):
-        email = {}
-        if self.name is not None:
-            email["name"] = self.name
-
-        if self.email is not None:
-            email["email"] = self.email
-        return email
-
-    def parse_email(self, email_info):
-        try:
-            import rfc822
-        except ImportError:
-            import email.utils as rfc822
-        
-        name, email = rfc822.parseaddr(email_info)
-        
-        # more than likely a string was passed here instead of an email address
-        if "@" not in email:
-            name = email
-            email = None
-
-        if not name:
-            name = None
-            
-        if not email:
-            email = None
-
-        self.name = name
-        self.email = email
-        return name, email
-
-class Content(object):
-
-    def __init__(self, type_=None, value=None):
-        self._type = None
-        self._value = None
-
-        if type_ is not None:
-            self.type = type_
-
-        if value is not None:
-            self.value = value
-
-    @property
-    def type(self):
-        return self._type
-
-    @type.setter
-    def type(self, value):
-        self._type = value
-
-    @property
-    def value(self):
-        return self._value
-
-    @value.setter
-    def value(self, value):
-        self._value = value
-
-    def get(self):
-        content = {}
-        if self.type is not None:
-            content["type"] = self.type
-
-        if self.value is not None:
-            content["value"] = self.value
-        return content
-
-
-class Header(object):
-
-    def __init__(self, key=None, value=None):
-        self._key = None
-        self._value = None
-
-        if key is not None:
-            self.key = key
-        if value is not None:
-            self.value = value
-
-    @property
-    def key(self):
-        return self._key
-
-    @key.setter
-    def key(self, value):
-        self._key = value
-
-    @property
-    def value(self):
-        return self._value
-
-    @value.setter
-    def value(self, value):
-        self._value = value
-
-    def get(self):
-        header = {}
-        if self.key is not None and self.value is not None:
-            header[self.key] = self.value
-        return header
-
-
-class Substitution(object):
-
-    def __init__(self, key=None, value=None):
-        self._key = None
-        self._value = None
-
-        if key is not None:
-            self.key = key
-
-        if value is not None:
-            self.value = value
-
-    @property
-    def key(self):
-        return self._key
-
-    @key.setter
-    def key(self, value):
-        self._key = value
-
-    @property
-    def value(self):
-        return self._value
-
-    @value.setter
-    def value(self, value):
-        self._value = value
-
-    def get(self):
-        substitution = {}
-        if self.key is not None and self.value is not None:
-            substitution[self.key] = self.value
-        return substitution
-
-
-class Section(object):
-
-    def __init__(self, key=None, value=None):
-        self._key = None
-        self._value = None
-
-        if key is not None:
-            self.key = key
-
-        if value is not None:
-            self.value = value
-
-    @property
-    def key(self):
-        return self._key
-
-    @key.setter
-    def key(self, value):
-        self._key = value
-
-    @property
-    def value(self):
-        return self._value
-
-    @value.setter
-    def value(self, value):
-        self._value = value
-
-    def get(self):
-        section = {}
-        if self.key is not None and self.value is not None:
-            section[self.key] = self.value
-        return section
-
-
-class CustomArg(object):
-
-    def __init__(self, key=None, value=None):
-        self._key = None
-        self._value = None
-
-        if key is not None:
-            self.key = key
-
-        if value is not None:
-            self.value = value
-
-    @property
-    def key(self):
-        return self._key
-
-    @key.setter
-    def key(self, value):
-        self._key = value
-
-    @property
-    def value(self):
-        return self._value
-
-    @value.setter
-    def value(self, value):
-        self._value = value
-
-    def get(self):
-        custom_arg = {}
-        if self.key is not None and self.value is not None:
-            custom_arg[self.key] = self.value
-        return custom_arg
-
-
-class Personalization(object):
-
-    def __init__(self):
-        self._tos = None
-        self._ccs = None
-        self._bccs = None
-        self._subject = None
-        self._headers = None
-        self._substitutions = None
-        self._custom_args = None
-        self._send_at = None
-
-    @property
-    def tos(self):
-        return self._tos
-
-    @tos.setter
-    def tos(self, value):
-        self._tos = value
-
-    def add_to(self, email):
-        if self._tos is None:
-            self._tos = []
-        self._tos.append(email.get())
-
-    @property
-    def ccs(self):
-        return self._ccs
-
-    @ccs.setter
-    def ccs(self, value):
-        self._ccs = value
-
-    def add_cc(self, email):
-        if self._ccs is None:
-            self._ccs = []
-        self._ccs.append(email.get())
-
-    @property
-    def bccs(self):
-        return self._bccs
-
-    @bccs.setter
-    def bccs(self, value):
-        self._bccs = value
-
-    def add_bcc(self, email):
-        if self._bccs is None:
-            self._bccs = []
-        self._bccs.append(email.get())
-
-    @property
-    def subject(self):
-        return self._subject
-
-    @subject.setter
-    def subject(self, value):
-        self._subject = value
-
-    @property
-    def headers(self):
-        return self._headers
-
-    @headers.setter
-    def headers(self, value):
-        self._headers = value
-
-    def add_header(self, header):
-        if self._headers is None:
-            self._headers = []
-        self._headers.append(header.get())
-
-    @property
-    def substitutions(self):
-        return self._substitutions
-
-    @substitutions.setter
-    def substitutions(self, value):
-        self.substitutions = value
-
-    def add_substitution(self, substitution):
-        if self._substitutions is None:
-            self._substitutions = []
-        self._substitutions.append(substitution.get())
-
-    @property
-    def custom_args(self):
-        return self._custom_args
-
-    @custom_args.setter
-    def custom_args(self, value):
-        self._custom_args = value
-
-    def add_custom_arg(self, custom_arg):
-        if self._custom_args is None:
-            self._custom_args = []
-        self._custom_args.append(custom_arg.get())
-
-    @property
-    def send_at(self):
-        return self._send_at
-
-    @send_at.setter
-    def send_at(self, value):
-        self._send_at = value
-
-    def get(self):
-        personalization = {}
-        if self.tos is not None:
-            personalization["to"] = self.tos
-
-        if self.ccs is not None:
-            personalization["cc"] = self.ccs
-
-        if self.bccs is not None:
-            personalization["bcc"] = self.bccs
-
-        if self.subject is not None:
-            personalization["subject"] = self.subject
-
-        if self.headers is not None:
-            headers = {}
-            for key in self.headers:
-                headers.update(key)
-            personalization["headers"] = headers
-
-        if self.substitutions is not None:
-            substitutions = {}
-            for key in self.substitutions:
-                substitutions.update(key)
-            personalization["substitutions"] = substitutions
-
-        if self.custom_args is not None:
-            custom_args = {}
-            for key in self.custom_args:
-                custom_args.update(key)
-            personalization["custom_args"] = custom_args
-
-        if self.send_at is not None:
-            personalization["send_at"] = self.send_at
-        return personalization
-
-
-class Attachment(object):
-
-    def __init__(self):
-        self._content = None
-        self._type = None
-        self._filename = None
-        self._disposition = None
-        self._content_id = None
-
-    @property
-    def content(self):
-        return self._content
-
-    @content.setter
-    def content(self, value):
-        self._content = value
-
-    @property
-    def type(self):
-        return self._type
-
-    @type.setter
-    def type(self, value):
-        self._type = value
-
-    @property
-    def filename(self):
-        return self._filename
-
-    @filename.setter
-    def filename(self, value):
-        self._filename = value
-
-    @property
-    def disposition(self):
-        return self._disposition
-
-    @disposition.setter
-    def disposition(self, value):
-        self._disposition = value
-
-    @property
-    def content_id(self):
-        return self._content_id
-
-    @content_id.setter
-    def content_id(self, value):
-        self._content_id = value
-
-    def get(self):
-        attachment = {}
-        if self.content is not None:
-            attachment["content"] = self.content
-
-        if self.type is not None:
-            attachment["type"] = self.type
-
-        if self.filename is not None:
-            attachment["filename"] = self.filename
-
-        if self.disposition is not None:
-            attachment["disposition"] = self.disposition
-
-        if self.content_id is not None:
-            attachment["content_id"] = self.content_id
-        return attachment
-
-
-class Category(object):
-
-    def __init__(self, name=None):
-        self._name = None
-        if name is not None:
-            self._name = name
-
-    @property
-    def name(self):
-        return self._name
-
-    @name.setter
-    def name(self, value):
-        self._name = value
-
-    def get(self):
-        return self.name
-
-
-class ASM(object):
-
-    def __init__(self, group_id, groups_to_display=None):
-        self.group_id = group_id
-        self.groups_to_display = groups_to_display
-
-    @property
-    def group_id(self):
-        return self._group_id
-
-    @group_id.setter
-    def group_id(self, value):
-        self._group_id = value
-
-    @property
-    def groups_to_display(self):
-        return self._groups_to_display
-
-    @groups_to_display.setter
-    def groups_to_display(self, value):
-        if value is not None and len(value) > 25:
-            raise ValueError("New groups_to_display exceeds max length of 25.")
-        self._groups_to_display = value
-
-    def get(self):
-        asm = {}
-        if self.group_id is not None:
-            asm["group_id"] = self.group_id
-
-        if self.groups_to_display is not None:
-            asm["groups_to_display"] = self.groups_to_display
-        return asm
-
-
-class BCCSettings(object):
-
-    def __init__(self, enable=None, email=None):
-        self._enable = None
-        self._email = None
-
-        if enable is not None:
-            self.enable = enable
-
-        if email is not None:
-            self.email = email
-
-    @property
-    def enable(self):
-        return self._enable
-
-    @enable.setter
-    def enable(self, value):
-        self._enable = value
-
-    @property
-    def email(self):
-        return self._email
-
-    @email.setter
-    def email(self, value):
-        self._email = value
-
-    def get(self):
-        bcc_settings = {}
-        if self.enable is not None:
-            bcc_settings["enable"] = self.enable
-
-        if self.email is not None:
-            email = self.email.get()
-            bcc_settings["email"] = email["email"]
-        return bcc_settings
-
-
-class BypassListManagement(object):
-
-    def __init__(self, enable=None):
-        self._enable = None
-
-        if enable is not None:
-            self.enable = enable
-
-    @property
-    def enable(self):
-        return self._enable
-
-    @enable.setter
-    def enable(self, value):
-        self._enable = value
-
-    def get(self):
-        bypass_list_management = {}
-        if self.enable is not None:
-            bypass_list_management["enable"] = self.enable
-        return bypass_list_management
-
-
-class FooterSettings(object):
-
-    def __init__(self, enable=None, text=None, html=None):
-        self._enable = None
-        self._text = None
-        self._html = None
-
-        if enable is not None:
-            self.enable = enable
-
-        if text is not None:
-            self.text = text
-
-        if html is not None:
-            self.html = html
-
-    @property
-    def enable(self):
-        return self._enable
-
-    @enable.setter
-    def enable(self, value):
-        self._enable = value
-
-    @property
-    def text(self):
-        return self._text
-
-    @text.setter
-    def text(self, value):
-        self._text = value
-
-    @property
-    def html(self):
-        return self._html
-
-    @html.setter
-    def html(self, value):
-        self._html = value
-
-    def get(self):
-        footer_settings = {}
-        if self.enable is not None:
-            footer_settings["enable"] = self.enable
-
-        if self.text is not None:
-            footer_settings["text"] = self.text
-
-        if self.html is not None:
-            footer_settings["html"] = self.html
-        return footer_settings
-
-
-class SandBoxMode(object):
-
-    def __init__(self, enable=None):
-        self._enable = None
-
-        if enable is not None:
-            self.enable = enable
-
-    @property
-    def enable(self):
-        return self._enable
-
-    @enable.setter
-    def enable(self, value):
-        self._enable = value
-
-    def get(self):
-        sandbox_mode = {}
-        if self.enable is not None:
-            sandbox_mode["enable"] = self.enable
-        return sandbox_mode
-
-
-class SpamCheck(object):
-
-    def __init__(self, enable=None, threshold=None, post_to_url=None):
-        self._enable = None
-        self._threshold = None
-        self._post_to_url = None
-
-        if enable is not None:
-            self.enable = enable
-
-        if threshold is not None:
-            self.threshold = threshold
-
-        if post_to_url is not None:
-            self.post_to_url = post_to_url
-
-    @property
-    def enable(self):
-        return self._enable
-
-    @enable.setter
-    def enable(self, value):
-        self._enable = value
-
-    @property
-    def threshold(self):
-        return self._threshold
-
-    @threshold.setter
-    def threshold(self, value):
-        self._threshold = value
-
-    @property
-    def post_to_url(self):
-        return self._post_to_url
-
-    @post_to_url.setter
-    def post_to_url(self, value):
-        self._post_to_url = value
-
-    def get(self):
-        spam_check = {}
-        if self.enable is not None:
-            spam_check["enable"] = self.enable
-
-        if self.threshold is not None:
-            spam_check["threshold"] = self.threshold
-
-        if self.post_to_url is not None:
-            spam_check["post_to_url"] = self.post_to_url
-        return spam_check
-
-
-class MailSettings(object):
-
-    def __init__(self):
-        self._bcc_settings = None
-        self._bypass_list_management = None
-        self._footer_settings = None
-        self._sandbox_mode = None
-        self._spam_check = None
-
-    @property
-    def bcc_settings(self):
-        return self._bcc_settings
-
-    @bcc_settings.setter
-    def bcc_settings(self, value):
-        self._bcc_settings = value
-
-    @property
-    def bypass_list_management(self):
-        return self._bypass_list_management
-
-    @bypass_list_management.setter
-    def bypass_list_management(self, value):
-        self._bypass_list_management = value
-
-    @property
-    def footer_settings(self):
-        return self._footer_settings
-
-    @footer_settings.setter
-    def footer_settings(self, value):
-        self._footer_settings = value
-
-    @property
-    def sandbox_mode(self):
-        return self._sandbox_mode
-
-    @sandbox_mode.setter
-    def sandbox_mode(self, value):
-        self._sandbox_mode = value
-
-    @property
-    def spam_check(self):
-        return self._spam_check
-
-    @spam_check.setter
-    def spam_check(self, value):
-        self._spam_check = value
-
-    def get(self):
-        mail_settings = {}
-        if self.bcc_settings is not None:
-            mail_settings["bcc"] = self.bcc_settings.get()
-
-        if self.bypass_list_management is not None:
-            mail_settings[
-                "bypass_list_management"] = self.bypass_list_management.get()
-
-        if self.footer_settings is not None:
-            mail_settings["footer"] = self.footer_settings.get()
-
-        if self.sandbox_mode is not None:
-            mail_settings["sandbox_mode"] = self.sandbox_mode.get()
-
-        if self.spam_check is not None:
-            mail_settings["spam_check"] = self.spam_check.get()
-        return mail_settings
-
-
-class ClickTracking(object):
-
-    def __init__(self, enable=None, enable_text=None):
-        self._enable = None
-        self._enable_text = None
-
-        if enable is not None:
-            self.enable = enable
-
-        if enable_text is not None:
-            self.enable_text = enable_text
-
-    @property
-    def enable(self):
-        return self._enable
-
-    @enable.setter
-    def enable(self, value):
-        self._enable = value
-
-    @property
-    def enable_text(self):
-        return self._enable_text
-
-    @enable_text.setter
-    def enable_text(self, value):
-        self._enable_text = value
-
-    def get(self):
-        click_tracking = {}
-        if self.enable is not None:
-            click_tracking["enable"] = self.enable
-
-        if self.enable_text is not None:
-            click_tracking["enable_text"] = self.enable_text
-        return click_tracking
-
-
-class OpenTracking(object):
-
-    def __init__(self, enable=None, substitution_tag=None):
-        self._enable = None
-        self._substitution_tag = None
-
-        if enable is not None:
-            self.enable = enable
-        if substitution_tag is not None:
-            self.substitution_tag = substitution_tag
-
-    @property
-    def enable(self):
-        return self._enable
-
-    @enable.setter
-    def enable(self, value):
-        self._enable = value
-
-    @property
-    def substitution_tag(self):
-        return self._substitution_tag
-
-    @substitution_tag.setter
-    def substitution_tag(self, value):
-        self._substitution_tag = value
-
-    def get(self):
-        open_tracking = {}
-        if self.enable is not None:
-            open_tracking["enable"] = self.enable
-
-        if self.substitution_tag is not None:
-            open_tracking["substitution_tag"] = self.substitution_tag
-        return open_tracking
-
-
-class SubscriptionTracking(object):
-
-    def __init__(self, enable=None, text=None, html=None, substitution_tag=None):
-        self._enable = None
-        self._text = None
-        self._html = None
-        self._substitution_tag = None
-
-        if enable is not None:
-            self.enable = enable
-        if text is not None:
-            self.text = text
-        if html is not None:
-            self.html = html
-        if substitution_tag is not None:
-            self.substitution_tag = substitution_tag
-
-    @property
-    def enable(self):
-        return self._enable
-
-    @enable.setter
-    def enable(self, value):
-        self._enable = value
-
-    @property
-    def text(self):
-        return self._text
-
-    @text.setter
-    def text(self, value):
-        self._text = value
-
-    @property
-    def html(self):
-        return self._html
-
-    @html.setter
-    def html(self, value):
-        self._html = value
-
-    @property
-    def substitution_tag(self):
-        return self._substitution_tag
-
-    @substitution_tag.setter
-    def substitution_tag(self, value):
-        self._substitution_tag = value
-
-    def get(self):
-        subscription_tracking = {}
-        if self.enable is not None:
-            subscription_tracking["enable"] = self.enable
-
-        if self.text is not None:
-            subscription_tracking["text"] = self.text
-
-        if self.html is not None:
-            subscription_tracking["html"] = self.html
-
-        if self.substitution_tag is not None:
-            subscription_tracking["substitution_tag"] = self.substitution_tag
-        return subscription_tracking
-
-
-class Ganalytics(object):
-
-    def __init__(self,
-                 enable=None,
-                 utm_source=None,
-                 utm_medium=None,
-                 utm_term=None,
-                 utm_content=None,
-                 utm_campaign=None):
-        self._enable = None
-        self._utm_source = None
-        self._utm_medium = None
-        self._utm_term = None
-        self._utm_content = None
-        self._utm_campaign = None
-
-        if enable is not None:
-            self.enable = enable
-        if utm_source is not None:
-            self.utm_source = utm_source
-        if utm_medium is not None:
-            self.utm_medium = utm_medium
-        if utm_term is not None:
-            self.utm_term = utm_term
-        if utm_content is not None:
-            self.utm_content = utm_content
-        if utm_campaign is not None:
-            self.utm_campaign = utm_campaign
-
-    @property
-    def enable(self):
-        return self._enable
-
-    @enable.setter
-    def enable(self, value):
-        self._enable = value
-
-    @property
-    def utm_source(self):
-        return self._utm_source
-
-    @utm_source.setter
-    def utm_source(self, value):
-        self._utm_source = value
-
-    @property
-    def utm_medium(self):
-        return self._utm_medium
-
-    @utm_medium.setter
-    def utm_medium(self, value):
-        self._utm_medium = value
-
-    @property
-    def utm_term(self):
-        return self._utm_term
-
-    @utm_term.setter
-    def utm_term(self, value):
-        self._utm_term = value
-
-    @property
-    def utm_content(self):
-        return self._utm_content
-
-    @utm_content.setter
-    def utm_content(self, value):
-        self._utm_content = value
-
-    @property
-    def utm_campaign(self):
-        return self._utm_campaign
-
-    @utm_campaign.setter
-    def utm_campaign(self, value):
-        self._utm_campaign = value
-
-    def get(self):
-        ganalytics = {}
-        if self.enable is not None:
-            ganalytics["enable"] = self.enable
-        if self.utm_source is not None:
-            ganalytics["utm_source"] = self.utm_source
-        if self.utm_medium is not None:
-            ganalytics["utm_medium"] = self.utm_medium
-        if self.utm_term is not None:
-            ganalytics["utm_term"] = self.utm_term
-        if self.utm_content is not None:
-            ganalytics["utm_content"] = self.utm_content
-        if self.utm_campaign is not None:
-            ganalytics["utm_campaign"] = self.utm_campaign
-        return ganalytics
-
-
-class TrackingSettings(object):
-
-    def __init__(self):
-        self._click_tracking = None
-        self._open_tracking = None
-        self._subscription_tracking = None
-        self._ganalytics = None
-
-    @property
-    def click_tracking(self):
-        return self._click_tracking
-
-    @click_tracking.setter
-    def click_tracking(self, value):
-        self._click_tracking = value
-
-    @property
-    def open_tracking(self):
-        return self._open_tracking
-
-    @open_tracking.setter
-    def open_tracking(self, value):
-        self._open_tracking = value
-
-    @property
-    def subscription_tracking(self):
-        return self._subscription_tracking
-
-    @subscription_tracking.setter
-    def subscription_tracking(self, value):
-        self._subscription_tracking = value
-
-    @property
-    def ganalytics(self):
-        return self._ganalytics
-
-    @ganalytics.setter
-    def ganalytics(self, value):
-        self._ganalytics = value
-
-    def get(self):
-        tracking_settings = {}
-        if self.click_tracking is not None:
-            tracking_settings["click_tracking"] = self.click_tracking.get()
-        if self.open_tracking is not None:
-            tracking_settings["open_tracking"] = self.open_tracking.get()
-        if self.subscription_tracking is not None:
-            tracking_settings[
-                "subscription_tracking"] = self.subscription_tracking.get()
-        if self.ganalytics is not None:
-            tracking_settings["ganalytics"] = self.ganalytics.get()
-        return tracking_settings
-=======
-        self._custom_args.append(custom_arg)
->>>>>>> 35cc9805
+        self._custom_args.append(custom_arg)