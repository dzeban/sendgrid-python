--- conflicted
+++ resolved
@@ -27,12 +27,8 @@
         """
         self.username = username
         self.password = password
-<<<<<<< HEAD
         self.ssl = opts.get('ssl', True)
         self.user = opts.get('user', None)
-=======
-        self.ssl = ssl
->>>>>>> 3cc3059a
 
     def send(self, message):
         """
