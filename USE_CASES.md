This documentation provides examples for specific use cases. Please [open an issue](https://github.com/sendgrid/sendgrid-python/issues) or make a pull request for any use cases you would like us to document here. Thank you!

# Table of Contents

* [Transactional Templates](#transactional-templates)
* [Attachment](#attachment)
* [How to Setup a Domain Whitelabel](#domain_whitelabel)
* [How to View Email Statistics](#email_stats)
* [Asynchronous Mail Send](#asynchronous-mail-send)
* [Deploy A Simple Hello Email App on AWS](#hello_email_on_aws)

<a name="transactional-templates"></a>
# Transactional Templates

For this example, we assume you have created a [transactional template](https://sendgrid.com/docs/User_Guide/Transactional_Templates/index.html). Following is the template content we used for testing.

Template ID (replace with your own):

```text
13b8f94f-bcae-4ec6-b752-70d6cb59f932
```

Email Subject:

```text
<%subject%>
```

Template Body:

```html
<html>
<head>
    <title></title>
</head>
<body>
Hello -name-,
<br /><br/>
I'm glad you are trying out the template feature!
<br /><br/>
<%body%>
<br /><br/>
I hope you are having a great day in -city- :)
<br /><br/>
</body>
</html>
```

## With Mail Helper Class

```python
import sendgrid
import os
from sendgrid.helpers.mail import Email, Content, Substitution, Mail
try:
    # Python 3
    import urllib.request as urllib
except ImportError:
    # Python 2
    import urllib2 as urllib

sg = sendgrid.SendGridAPIClient(apikey=os.environ.get('SENDGRID_API_KEY'))
from_email = Email("test@example.com")
subject = "I'm replacing the subject tag"
to_email = Email("test@example.com")
content = Content("text/html", "I'm replacing the <strong>body tag</strong>")
mail = Mail(from_email, subject, to_email, content)
mail.personalizations[0].add_substitution(Substitution("-name-", "Example User"))
mail.personalizations[0].add_substitution(Substitution("-city-", "Denver"))
mail.template_id = "13b8f94f-bcae-4ec6-b752-70d6cb59f932"
try:
    response = sg.client.mail.send.post(request_body=mail.get())
except urllib.HTTPError as e:
    print (e.read())
    exit()
print(response.status_code)
print(response.body)
print(response.headers)
```

## Without Mail Helper Class

```python
import sendgrid
import os
try:
    # Python 3
    import urllib.request as urllib
except ImportError:
    # Python 2
    import urllib2 as urllib

sg = sendgrid.SendGridAPIClient(apikey=os.environ.get('SENDGRID_API_KEY'))
data = {
  "personalizations": [
    {
      "to": [
        {
          "email": "test@example.com"
        }
      ],
      "substitutions": {
        "-name-": "Example User",
        "-city-": "Denver"
      },
      "subject": "I'm replacing the subject tag"
    },
  ],
  "from": {
    "email": "test@example.com"
  },
  "content": [
    {
      "type": "text/html",
      "value": "I'm replacing the <strong>body tag</strong>"
    }
  ],
  "template_id": "13b8f94f-bcae-4ec6-b752-70d6cb59f932"
}
try:
    response = sg.client.mail.send.post(request_body=data)
except urllib.HTTPError as e:
    print (e.read())
    exit()
print(response.status_code)
print(response.body)
print(response.headers)
```

<a name="attachment"></a>
# Attachment

```python
import base64
import sendgrid
import os
from sendgrid.helpers.mail import Email, Content, Mail, Attachment
try:
    # Python 3
    import urllib.request as urllib
except ImportError:
    # Python 2
    import urllib2 as urllib

sg = sendgrid.SendGridAPIClient(apikey=os.environ.get('SENDGRID_API_KEY'))
from_email = Email("test@example.com")
subject = "subject"
to_email = Email("to_email@example.com")
content = Content("text/html", "I'm a content example")

file_path = "file_path.pdf"
with open(file_path,'rb') as f:
    data = f.read()
    f.close()
encoded = base64.b64encode(data).decode()

attachment = Attachment()
attachment.content = encoded
attachment.type = "application/pdf"
attachment.filename = "test.pdf"
attachment.disposition = "attachment"
attachment.content_id = "Example Content ID"

mail = Mail(from_email, subject, to_email, content)
mail.add_attachment(attachment)
try:
    response = sg.client.mail.send.post(request_body=mail.get())
except urllib.HTTPError as e:
    print(e.read())
    exit()

print(response.status_code)
print(response.body)
print(response.headers)
```

<a name="domain_whitelabel"></a>
# How to Setup a Domain Whitelabel

You can find documentation for how to setup a domain whitelabel via the UI [here](https://sendgrid.com/docs/Classroom/Basics/Whitelabel/setup_domain_whitelabel.html) and via API [here](https://github.com/sendgrid/sendgrid-python/blob/master/USAGE.md#whitelabel).

Find more information about all of SendGrid's whitelabeling related documentation [here](https://sendgrid.com/docs/Classroom/Basics/Whitelabel/index.html).

<a name="email_stats"></a>
# How to View Email Statistics

You can find documentation for how to view your email statistics via the UI [here](https://app.sendgrid.com/statistics) and via API [here](https://github.com/sendgrid/sendgrid-python/blob/master/USAGE.md#stats).

Alternatively, we can post events to a URL of your choice via our [Event Webhook](https://sendgrid.com/docs/API_Reference/Webhooks/event.html) about events that occur as SendGrid processes your email.

<a name="asynchronous-mail-send"></a>
# Asynchronous Mail Send

## Using `asyncio` (3.5+)

The built-in `asyncio` library can be used to send email in a non-blocking manner. `asyncio` helps us execute mail sending in a separate context, allowing us to continue execution of business logic without waiting for all our emails to send first.

```python
import sendgrid
from sendgrid.helpers.mail import *
import os
import asyncio


sg = sendgrid.SendGridAPIClient(
    apikey=os.getenv("SENDGRID_API_KEY")
)

from_email = Email("test@example.com")
to_email = Email("test1@example.com")

content = Content("text/plain", "This is asynchronous sending test.")

# instantiate `sendgrid.helpers.mail.Mail` objects
em1 = Mail(from_email, "Message #1", to_email, content)
em2 = Mail(from_email, "Message #2", to_email, content)
em3 = Mail(from_email, "Message #3", to_email, content)
em4 = Mail(from_email, "Message #4", to_email, content)
em5 = Mail(from_email, "Message #5", to_email, content)
em6 = Mail(from_email, "Message #6", to_email, content)
em7 = Mail(from_email, "Message #7", to_email, content)
em8 = Mail(from_email, "Message #8", to_email, content)
em9 = Mail(from_email, "Message #9", to_email, content)
em10 = Mail(from_email, "Message #10", to_email, content)


ems = [em1, em2, em3, em4, em5, em6, em7, em8, em9, em10]


async def send_email(n, email):
    '''
    send_mail wraps SendGrid's API client, and makes a POST request to
    the api/v3/mail/send endpoint with `email`.
    Args:
        email<sendgrid.helpers.mail.Mail>: single mail object.
    '''
    try:
        response = sg.client.mail.send.post(request_body=email.get())
        if response.status_code < 300:
            print("Email #{} processed".format(n), response.body, response.status_code)
    except urllib.error.HTTPError as e:
        e.read()


@asyncio.coroutine
def send_many(emails, cb):
    '''
    send_many creates a number of non-blocking tasks (to send email)
    that will run on the existing event loop. Due to non-blocking nature,
    you can include a callback that will run after all tasks have been queued.

    Args:
        emails<list>: contains any # of `sendgrid.helpers.mail.Mail`.
        cb<function>: a function that will execute immediately.
    '''
    print("START - sending emails ...")
    for n, em in enumerate(emails):
        asyncio.async(send_email(n, em))
    print("END - returning control...")
    cb()


def sample_cb():
    print("Executing callback now...")
    for i in range(0, 100):
        print(i)
    return


if __name__ == "__main__":
    loop = asyncio.get_event_loop()
    task = asyncio.async(send_many(ems, sample_cb))
    loop.run_until_complete(task)
```
<<<<<<< HEAD
<a name="hello_email_on_aws"></a>
# Deploy a simple Hello Email app on AWS

This tutorial explains how to set up a simple "Hello Email" app on AWS, using the AWS CodeStar service.

We'll be creating a basic web service to send email via SendGrid. The application will run on AWS Lambda, and the "endpoint" will be via AWS API Gateway.

The neat thing is that CodeStar provides all of this in a pre-configured package. We just have to make some config changes, and push our code.

Once this tutorial is complete, you'll have a basic web service for sending email that can be invoked via a link to your newly created API endpoint.

### Prerequisites
Python 2.6, 2.7, 3.4, or 3.5 are supported by the sendgrid Python library, however I was able to utilize 3.6 with no issue.

Before starting this tutorial, you will need to have access to an AWS account in which you are allowed to provision resources. This tutorial also assumes you've already created a SendGrid account with free-tier access. Finally, it is highly recommended you utilize [virtualenv](https://virtualenv.pypa.io/en/stable/).

*DISCLAIMER*: Any resources provisioned here may result in charges being incurred to your account. Sendgrid is in no way responsible for any billing charges.


## Getting Started

### Create AWS CodeStar Project
Log in to your AWS account and go to the AWS CodeStar service. Click "+ Create a new project". For this tutorial we're going to choose a Python Web service, utilizing AWS Lambda. You can use the filters on the left hand side of the UI to narrow down the available choices. 

After you've selected the template, you're asked to provide a name for your project. Go ahead and name it "hello-email". Once you've entered a name, click "Create Project" in the lower right hand corner. You can then choose which tools you want to use to interact with the project. For this tutorial, we'll be choosing "Command Line". 

Once that is completed, you'll be given some basic steps to get Git installed and setup, and instructions for connecting to the AWS CodeCommit(git) repository. You can either use HTTPS, or SSH. Instructions for setting up either are provided. 

Go ahead and clone the Git repository link after it is created. You may need to click "Skip" in the lower right hand corner to proceed.

Once that's done, you've successfully created a CodeStar project! You should be at the dashboard, with a view of the wiki, change log, build pipeline, and application endpoint. 

### Create SendGrid API Key
Log in to your SendGrid account. Click on your user name on the left hand side of the UI and choose "Setup Guide" from the drop-down menu. On the "Welcome" menu, choose "Send Your First Email", and then "Integrate using our Web API or SMTP relay." Choose "Web API" as the recommended option on the next screen, as we'll be using that for this tutorial.

On the next menu, you have the option to choose what programming language you'll be using. The obvious choice for this tutorial will be Python.

Follow the steps on the next screen. Choose a name for your API key, such as "hello-email". Follow the remaining steps to create an environment variable, install the sendgrid module, and copy the test code. Once that is complete, check the "I've integrated the code above" box, and click the "Next: Verify Integration" button.

Assuming all the steps were completed correctly, you should be greeted with a success message. If not, go back and verify that everything is correct, including your API key environment varible, and Python code.

## Deploy hello-world app using CodeStar

For the rest of the tutorial, we'll be working out of the git repository we cloned from AWS earlier:
```
$ cd hello-email
```
note: this assumes you cloned the git repo inside your current directory. My directory is: 

```
~/projects/hello-email
```

The directory contents should be as follows:

    ├──buildspec.yml
    ├──index.py
    ├──template.yml
    ├──README.md

The `buildspec.yml` file is a YAML definition for the AWS CodeBuild service, and will not need to be modified for this tutorial. The `index.py` is where the application logic will be placed, and the `template.yml` is a YAML definition file for the AWS Lambda function.

We'll start by modifying the `template.yml` file. Copy and paste from the example below, or edit your existing copy to match:

```yaml
AWSTemplateFormatVersion: 2010-09-09
Transform:
- AWS::Serverless-2016-10-31
- AWS::CodeStar

Parameters:
  ProjectId:
    Type: String
    Description: CodeStar projectId used to associate new resources to team members

Resources:
  HelloEmail:
    Type: AWS::Serverless::Function
    Properties:
      Handler: index.handler
      Runtime: python3.6
      Role:
        Fn::ImportValue:
          !Join ['-', [!Ref 'ProjectId', !Ref 'AWS::Region', 'LambdaTrustRole']]
      Events:
        GetEvent:
          Type: Api
          Properties:
            Path: /
            Method: get
        PostEvent:
          Type: Api
          Properties:
            Path: /
            Method: post
```

Prior to being able to deploy our Python code, we'll need to install the sendgrid Python module *locally*. One of the idiosyncracies of AWS Lambda is that all library and module dependencies that aren't part of the standard library have to be included with the code/build artifact. Virtual environments do not translate to the Lambda runtime environment. 

In the root project directory, run the following command:
```
$ pip install sendgrid -t .
```
This will install the module locally to the project dir, where it can be built into the Lambda deployment.

Now go ahead and modify the `index.py` file to match below:

```python
import json
import datetime
import sendgrid
import os
from sendgrid.helpers.mail import *

def handler(event, context):
    sg = sendgrid.SendGridAPIClient(apikey=os.environ.get('SENDGRID_API_KEY'))
    from_email = Email("test@example.com")
    to_email = Email("test@example.com")
    subject = "Sending with SendGrid is Fun"
    content = Content("text/plain", "and easy to do anywhere, even with Python")
    mail = Mail(from_email, subject, to_email, content)
    response = sg.client.mail.send.post(request_body=mail.get())
    status = b"{}".decode('utf-8').format(response.status_code)
    body = b"{}".decode('utf-8').format(response.body)
    headers = b"{}".decode('utf-8').format(response.headers)
    data = {
        'status': status,
        'body': body,
        'headers': headers.splitlines(),
        'timestamp': datetime.datetime.utcnow().isoformat()
    }
    return {'statusCode': 200,
            'body': json.dumps(data),
            'headers': {'Content-Type': 'application/json'}}
```

Note that for the most part, we've simply copied the intial code from the API verification with SendGrid. Some slight modifications were needed to allow it to run as a lambda function, and for the output to be passed cleanly from the API endpoint.

Go ahead and commit/push your code:

```
$ git add .
```

```
$ git commit -m 'hello-email app'
```

```
$ git push
```

Once the code is successfully pushed, head back to the AWS CodeStar dashboard for your project. After your commit successfully registers, an automated build and deployment process should kick off. 

One more step left before our application will work correctly. After your code has bee deployed, head to the AWS Lambda console. Click on your function name, which should start with `awscodestar-hello-email-lambda-`, or similar.

Scroll down to the "Environment Variables" section. Here we need to populate our SendGrid API key. Copy the value from the `sendgrid.env` file you created earlier, ensuring to capture the entire value. Make sure the key is titled:

```
SENDGRID_API_KEY
```

Now, go back to your project dashboard in CodeStar. Click on the link under "Application endpoints". After a moment, you should be greeted with JSON output indicating an email was successfully sent. 

Congratulations, you've just used serverless technology to create an email sending app in AWS!
=======
>>>>>>> 6114af5f
<|MERGE_RESOLUTION|>--- conflicted
+++ resolved
@@ -272,7 +272,6 @@
     task = asyncio.async(send_many(ems, sample_cb))
     loop.run_until_complete(task)
 ```
-<<<<<<< HEAD
 <a name="hello_email_on_aws"></a>
 # Deploy a simple Hello Email app on AWS
 
@@ -437,6 +436,4 @@
 
 Now, go back to your project dashboard in CodeStar. Click on the link under "Application endpoints". After a moment, you should be greeted with JSON output indicating an email was successfully sent. 
 
-Congratulations, you've just used serverless technology to create an email sending app in AWS!
-=======
->>>>>>> 6114af5f
+Congratulations, you've just used serverless technology to create an email sending app in AWS!