--- conflicted
+++ resolved
@@ -4,12 +4,9 @@
 
 * [Transactional Templates](#transactional-templates)
 * [Attachment](#attachment)
-<<<<<<< HEAD
 * [How to Setup a Domain Whitelabel](#domain_whitelabel)
 * [How to View Email Statistics](#email_stats)
-=======
 * [Asynchronous Mail Send](#asynchronous-mail-send)
->>>>>>> 4302bff2
 
 <a name="transactional-templates"></a>
 # Transactional Templates
@@ -176,7 +173,6 @@
 print(response.headers)
 ```
 
-<<<<<<< HEAD
 <a name="domain_whitelabel"></a>
 # How to Setup a Domain Whitelabel
 
@@ -190,7 +186,7 @@
 You can find documentation for how to view your email statistics via the UI [here](https://app.sendgrid.com/statistics) and via API [here](https://github.com/sendgrid/sendgrid-python/blob/master/USAGE.md#stats).
 
 Alternatively, we can post events to a URL of your choice via our [Event Webhook](https://sendgrid.com/docs/API_Reference/Webhooks/event.html) about events that occur as SendGrid processes your email.
-=======
+
 <a name="asynchronous-mail-send"></a>
 # Asynchronous Mail Send
 
@@ -275,4 +271,3 @@
     task = asyncio.async(send_many(ems, sample_cb))
     loop.run_until_complete(task)
 ```
->>>>>>> 4302bff2
