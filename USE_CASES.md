--- conflicted
+++ resolved
@@ -4,11 +4,8 @@
 
 * [Transactional Templates](#transactional_templates)
 * [Attachment](#attachment)
-<<<<<<< HEAD
-* [Deploy a simple Hello Email Django app on Heroku](#hello_email_django_on_heroku)
-=======
+* [Deploy a Simple Hello Email Django App on Heroku](#hello_email_django_on_heroku)
 * [Asynchronous Mail Send](#asynchronous-mail-send)
->>>>>>> 8337afdb
 
 <a name="transactional_templates"></a>
 # Transactional Templates
@@ -175,9 +172,8 @@
 print(response.headers)
 ```
 
-<<<<<<< HEAD
 <a name="hello_email_django_on_heroku"></a>
-# Deploy a simple Hello Email Django app on Heroku
+# Deploy a Simple Hello Email Django App on Heroku
 
 This tutorial explains how we set up a simple Django app to send an email with the SendGrid Python SDK and how we deploy our app to Heroku.
 
@@ -355,7 +351,7 @@
 We have not finished yet. We need to go to the Heroku settings and add your `SENDGRID_API_KEY` as one of the Heroku environment variables in the Config Variables section.
 
 After that, let's verify if our app is working or not by accessing the Heroku app domain and going to `/sendgrid/`. You should see the page says "Email Sent!" and on the Activity Feed page in the SendGrid dashboard, you should see a new feed with the email `test@example.com`.
-=======
+
 <a name="asynchronous-mail-send"></a>
 # Asynchronous Mail Send
 
@@ -408,15 +404,15 @@
             print("Email #{} processed".format(n), response.body, response.status_code)
     except urllib.error.HTTPError as e:
         e.read()
-    
+
 
 @asyncio.coroutine
 def send_many(emails, cb):
     '''
-    send_many creates a number of non-blocking tasks (to send email) 
-    that will run on the existing event loop. Due to non-blocking nature, 
+    send_many creates a number of non-blocking tasks (to send email)
+    that will run on the existing event loop. Due to non-blocking nature,
     you can include a callback that will run after all tasks have been queued.
-    
+
     Args:
         emails<list>: contains any # of `sendgrid.helpers.mail.Mail`.
         cb<function>: a function that will execute immediately.
@@ -439,5 +435,4 @@
     loop = asyncio.get_event_loop()
     task = asyncio.async(send_many(ems, sample_cb))
     loop.run_until_complete(task)
-```
->>>>>>> 8337afdb
+```