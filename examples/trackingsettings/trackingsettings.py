import sendgrid
import json
import os


<<<<<<< HEAD
sg = sendgrid.SendGridAPIClient(apikey='YOUR_SENDGRID_API_KEY')
# You can also store your API key an .env variable 'SENDGRID_API_KEY'
=======
sg = sendgrid.SendGridAPIClient(apikey=os.environ.get('SENDGRID_API_KEY'))
>>>>>>> 339144bd

##################################################
# Retrieve Tracking Settings #
# GET /tracking_settings #

params = {'limit': 1, 'offset': 1}
response = sg.client.tracking_settings.get(query_params=params)
print(response.status_code)
print(response.body)
print(response.headers)

##################################################
# Update Click Tracking Settings #
# PATCH /tracking_settings/click #

data = {
<<<<<<< HEAD
  "enabled": true
=======
  "enabled": True
>>>>>>> 339144bd
}
response = sg.client.tracking_settings.click.patch(request_body=data)
print(response.status_code)
print(response.body)
print(response.headers)

##################################################
# Retrieve Click Track Settings #
# GET /tracking_settings/click #

response = sg.client.tracking_settings.click.get()
print(response.status_code)
print(response.body)
print(response.headers)

##################################################
# Update Google Analytics Settings #
# PATCH /tracking_settings/google_analytics #

data = {
<<<<<<< HEAD
  "enabled": true, 
=======
  "enabled": True, 
>>>>>>> 339144bd
  "utm_campaign": "website", 
  "utm_content": "", 
  "utm_medium": "email", 
  "utm_source": "sendgrid.com", 
  "utm_term": ""
}
response = sg.client.tracking_settings.google_analytics.patch(request_body=data)
print(response.status_code)
print(response.body)
print(response.headers)

##################################################
# Retrieve Google Analytics Settings #
# GET /tracking_settings/google_analytics #

response = sg.client.tracking_settings.google_analytics.get()
print(response.status_code)
print(response.body)
print(response.headers)

##################################################
# Update Open Tracking Settings #
# PATCH /tracking_settings/open #

data = {
<<<<<<< HEAD
  "enabled": true
=======
  "enabled": True
>>>>>>> 339144bd
}
response = sg.client.tracking_settings.open.patch(request_body=data)
print(response.status_code)
print(response.body)
print(response.headers)

##################################################
# Get Open Tracking Settings #
# GET /tracking_settings/open #

response = sg.client.tracking_settings.open.get()
print(response.status_code)
print(response.body)
print(response.headers)

##################################################
# Retrieve Subscription Tracking Settings #
# GET /tracking_settings/subscription #

<<<<<<< HEAD
response = sg.client.tracking_settings.subscription.get()
=======
data = {
  "enabled": True, 
  "html_content": "html content", 
  "landing": "landing page html", 
  "plain_content": "text content", 
  "replace": "replacement tag", 
  "url": "url"
}
response = sg.client.tracking_settings.subscription.patch(request_body=data)
>>>>>>> 339144bd
print(response.status_code)
print(response.body)
print(response.headers)

##################################################
# Update Subscription Tracking Settings #
# PATCH /tracking_settings/subscription #

data = {
  "enabled": true, 
  "html_content": "html content", 
  "landing": "landing page html", 
  "plain_content": "text content", 
  "replace": "replacement tag", 
  "url": "url"
}
response = sg.client.tracking_settings.subscription.patch(request_body=data)
print(response.status_code)
print(response.body)
print(response.headers)
<|MERGE_RESOLUTION|>--- conflicted
+++ resolved
@@ -3,12 +3,7 @@
 import os
 
 
-<<<<<<< HEAD
-sg = sendgrid.SendGridAPIClient(apikey='YOUR_SENDGRID_API_KEY')
-# You can also store your API key an .env variable 'SENDGRID_API_KEY'
-=======
 sg = sendgrid.SendGridAPIClient(apikey=os.environ.get('SENDGRID_API_KEY'))
->>>>>>> 339144bd
 
 ##################################################
 # Retrieve Tracking Settings #
@@ -25,11 +20,7 @@
 # PATCH /tracking_settings/click #
 
 data = {
-<<<<<<< HEAD
-  "enabled": true
-=======
   "enabled": True
->>>>>>> 339144bd
 }
 response = sg.client.tracking_settings.click.patch(request_body=data)
 print(response.status_code)
@@ -50,11 +41,7 @@
 # PATCH /tracking_settings/google_analytics #
 
 data = {
-<<<<<<< HEAD
-  "enabled": true, 
-=======
   "enabled": True, 
->>>>>>> 339144bd
   "utm_campaign": "website", 
   "utm_content": "", 
   "utm_medium": "email", 
@@ -80,11 +67,7 @@
 # PATCH /tracking_settings/open #
 
 data = {
-<<<<<<< HEAD
-  "enabled": true
-=======
   "enabled": True
->>>>>>> 339144bd
 }
 response = sg.client.tracking_settings.open.patch(request_body=data)
 print(response.status_code)
@@ -101,32 +84,11 @@
 print(response.headers)
 
 ##################################################
-# Retrieve Subscription Tracking Settings #
-# GET /tracking_settings/subscription #
-
-<<<<<<< HEAD
-response = sg.client.tracking_settings.subscription.get()
-=======
-data = {
-  "enabled": True, 
-  "html_content": "html content", 
-  "landing": "landing page html", 
-  "plain_content": "text content", 
-  "replace": "replacement tag", 
-  "url": "url"
-}
-response = sg.client.tracking_settings.subscription.patch(request_body=data)
->>>>>>> 339144bd
-print(response.status_code)
-print(response.body)
-print(response.headers)
-
-##################################################
 # Update Subscription Tracking Settings #
 # PATCH /tracking_settings/subscription #
 
 data = {
-  "enabled": true, 
+  "enabled": True, 
   "html_content": "html content", 
   "landing": "landing page html", 
   "plain_content": "text content", 
@@ -137,3 +99,12 @@
 print(response.status_code)
 print(response.body)
 print(response.headers)
+
+##################################################
+# Retrieve Subscription Tracking Settings #
+# GET /tracking_settings/subscription #
+
+response = sg.client.tracking_settings.subscription.get()
+print(response.status_code)
+print(response.body)
+print(response.headers)
