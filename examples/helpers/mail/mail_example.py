--- conflicted
+++ resolved
@@ -4,13 +4,8 @@
 from sendgrid.helpers.mail import *
 from sendgrid import *
 
-<<<<<<< HEAD
-# NOTE: you will need move this file to the root directory of this project
-# to execute properly.
-=======
 # NOTE: you will need move this file to the root
 # directory of this project to execute properly.
->>>>>>> 3ec799f8
 
 
 def build_hello_email():
@@ -24,13 +19,6 @@
 
     return mail.get()
 
-<<<<<<< HEAD
-
-def build_kitchen_sink():
-    """All settings set"""
-    mail = Mail()
-=======
->>>>>>> 3ec799f8
 
 def build_personalization(personalization):
     """Build personalization mock instance from a mock dict"""
@@ -44,11 +32,6 @@
     for bcc_addr in personalization['bcc_list']:
         personalization.add_bc(bcc_addr)
 
-<<<<<<< HEAD
-    mail.add_content(Content("text/plain", "some text here"))
-    mail.add_content(
-        Content("text/html", "<html><body>some text here</body></html>"))
-=======
     for header in personalization['headers']:
         personalization.add_header(header)
 
@@ -79,7 +62,6 @@
 
     mock_pers['bcc_list'] = [Email("test5@example.com"),
                              Email("test6@example.com")]
->>>>>>> 3ec799f8
 
     mock_pers['subject'] = ("Hello World from the Personalized "
                             "SendGrid Python Library")
@@ -201,43 +183,8 @@
     # mail.set_batch_id("N2VkYjBjYWItMGU4OC0xMWU2LWJhMzYtZjQ1Yzg5OTBkNzkxLWM5ZTUyZjNhOA")
     mail.asm = ASM(99, [4, 5, 6, 7, 8])
     mail.ip_pool_name = "24"
-<<<<<<< HEAD
-
-    mail_settings = MailSettings()
-    mail_settings.bcc_settings = BCCSettings(True, Email("test@example.com"))
-    mail_settings.bypass_list_management = BypassListManagement(True)
-    mail_settings.footer_settings = FooterSettings(
-        True,
-        "Footer Text",
-        "<html><body>Footer Text</body></html>")
-    mail_settings.sandbox_mode = SandBoxMode(True)
-    mail_settings.spam_check = SpamCheck(
-        True, 1, "https://spamcatcher.sendgrid.com")
-    mail.mail_settings = mail_settings
-
-    tracking_settings = TrackingSettings()
-    tracking_settings.click_tracking = ClickTracking(True, True)
-    tracking_settings.open_tracking = OpenTracking(
-        True,
-        "Optional tag to replace with the open image in the body of the message")
-    tracking_settings.subscription_tracking = SubscriptionTracking(
-        True,
-        "text to insert into the text/plain portion of the message",
-        "<html><body>html to insert into the text/html portion of the message</body></html>",
-        "Optional tag to replace with the open image in the body of the message")
-    tracking_settings.ganalytics = Ganalytics(
-        True,
-        "some source",
-        "some medium",
-        "some term",
-        "some_content",
-        "some_campaign")
-    mail.tracking_settings = tracking_settings
-
-=======
     mail.mail_settings = build_mail_settings()
     mail.tracking_settings = build_tracking_settings()
->>>>>>> 3ec799f8
     mail.reply_to = Email("test@example.com")
 
     return mail.get()
@@ -264,14 +211,9 @@
     print(response.headers)
     print(response.body)
 
-<<<<<<< HEAD
-send_hello_email()  # this will actually send an email
-send_kitchen_sink()  # this will only send an email if you set SandBox Mode to False
-=======
 
 # this will actually send an email
 send_hello_email()
 
 # this will only send an email if you set SandBox Mode to False
-send_kitchen_sink()
->>>>>>> 3ec799f8
+send_kitchen_sink()