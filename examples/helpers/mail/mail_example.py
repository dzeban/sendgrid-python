import json
import os
import urllib2
from sendgrid.helpers.mail import *
from sendgrid import *

# NOTE: you will need move this file to the root
# directory of this project to execute properly.


def build_hello_email():
    """Minimum required to send an email"""
    from_email = Email("test@example.com")
    subject = "Hello World from the SendGrid Python Library"
    to_email = Email("test@example.com")
    content = Content("text/plain", "some text here")
    mail = Mail(from_email, subject, to_email, content)
    mail.personalizations[0].add_to(Email("test2@example.com"))

    return mail.get()


def build_personalization(personalization):
    """Build personalization mock instance from a mock dict"""
    mock_personalization = Personalization()
    for to_addr in personalization['to_list']:
        mock_personalization.add_to(to_addr)

    for cc_addr in personalization['cc_list']:
<<<<<<< HEAD
        mock_personalization.add_to(cc_addr)

    for bcc_addr in personalization['bcc_list']:
        mock_personalization.add_bc(bcc_addr)
=======
        personalization.add_cc(cc_addr)

    for bcc_addr in personalization['bcc_list']:
        personalization.add_bcc(bcc_addr)
>>>>>>> a1a69d3e

    for header in personalization['headers']:
        mock_personalization.add_header(header)

    for substitution in personalization['substitutions']:
        mock_personalization.add_substitution(substitution)

    for arg in personalization['custom_args']:
        mock_personalization.add_custom_arg(arg)

    mock_personalization.subject = personalization['subject']
    mock_personalization.send_at = personalization['send_at']
    return mock_personalization


def get_mock_personalization_dict():
    """Get a dict of personalization mock."""
    mock_pers = dict()

    mock_pers['to_list'] = [Email("test1@example.com",
                                  "Example User"),
                            Email("test2@example.com",
                                  "Example User")]

    mock_pers['cc_list'] = [Email("test3@example.com",
                                  "Example User"),
                            Email("test4@example.com",
                                  "Example User")]

    mock_pers['bcc_list'] = [Email("test5@example.com"),
                             Email("test6@example.com")]

    mock_pers['subject'] = ("Hello World from the Personalized "
                            "SendGrid Python Library")

    mock_pers['headers'] = [Header("X-Test", "test"),
                            Header("X-Mock", "true")]

    mock_pers['substitutions'] = [Substitution("%name%", "Example User"),
                                  Substitution("%city%", "Denver")]

    mock_pers['custom_args'] = [CustomArg("user_id", "343"),
                                CustomArg("type", "marketing")]

    mock_pers['send_at'] = 1443636843
    return mock_pers


def build_attachment1():
    """Build attachment mock."""
    attachment = Attachment()
    attachment.content = ("TG9yZW0gaXBzdW0gZG9sb3Igc2l0IGFtZXQsIGNvbnNl"
                          "Y3RldHVyIGFkaXBpc2NpbmcgZWxpdC4gQ3JhcyBwdW12")
    attachment.type = "application/pdf"
    attachment.filename = "balance_001.pdf"
    attachment.disposition = "attachment"
    attachment.content_id = "Balance Sheet"
    return attachment


def build_attachment2():
    """Build attachment mock."""
    attachment = Attachment()
    attachment.content = "BwdW"
    attachment.type = "image/png"
    attachment.filename = "banner.png"
    attachment.disposition = "inline"
    attachment.content_id = "Banner"
    return attachment


def build_mail_settings():
    """Build mail settings mock."""
    mail_settings = MailSettings()
    mail_settings.bcc_settings = BCCSettings(True, Email("test@example.com"))
    mail_settings.bypass_list_management = BypassListManagement(True)
    mail_settings.footer_settings = FooterSettings(True, "Footer Text",
                                                   ("<html><body>Footer "
                                                    "Text</body></html>"))
    mail_settings.sandbox_mode = SandBoxMode(True)
    mail_settings.spam_check = SpamCheck(True, 1,
                                         "https://spamcatcher.sendgrid.com")
    return mail_settings


def build_tracking_settings():
    """Build tracking settings mock."""
    tracking_settings = TrackingSettings()
    tracking_settings.click_tracking = ClickTracking(True, True)
    tracking_settings.open_tracking = OpenTracking(True,
                                                   ("Optional tag to "
                                                    "replace with the"
                                                    "open image in the "
                                                    "body of the message"))

    subs_track = SubscriptionTracking(True,
                                      ("text to insert into the "
                                       "text/plain portion of the"
                                       " message"),
                                      ("<html><body>html to insert "
                                       "into the text/html portion of "
                                       "the message</body></html>"),
                                      ("Optional tag to replace with "
                                       "the open image in the body of "
                                       "the message"))

    tracking_settings.subscription_tracking = subs_track
    tracking_settings.ganalytics = Ganalytics(True, "some source",
                                              "some medium", "some term",
                                              "some_content", "some_campaign")
    return tracking_settings


def build_kitchen_sink():
    """All settings set"""
    mail = Mail()

    mail.from_email = Email("test@example.com", "Example User")
    mail.subject = "Hello World from the SendGrid Python Library"

    personalization = get_mock_personalization_dict()
    mail.add_personalization(build_personalization(personalization))
    mail.add_personalization(build_personalization(personalization))

    mail.add_content(Content("text/plain", "some text here"))
    mail.add_content(Content("text/html", ("<html><body>some text "
                             "here</body></html>")))

    mail.add_attachment(build_attachment1())
    mail.add_attachment(build_attachment2())

    mail.template_id = "13b8f94f-bcae-4ec6-b752-70d6cb59f932"

    mail.add_section(Section("%section1%", "Substitution Text for Section 1"))
    mail.add_section(Section("%section2%", "Substitution Text for Section 2"))

    mail.add_header(Header("X-Test1", "test1"))
    mail.add_header(Header("X-Test3", "test2"))

    mail.add_category(Category("May"))
    mail.add_category(Category("2016"))

    mail.add_custom_arg(CustomArg("campaign", "welcome"))
    mail.add_custom_arg(CustomArg("weekday", "morning"))

    mail.send_at = 1443636842

    # This must be a valid [batch ID]
    # (https://sendgrid.com/docs/API_Reference/SMTP_API/scheduling_parameters.html) to work
    # mail.set_batch_id("N2VkYjBjYWItMGU4OC0xMWU2LWJhMzYtZjQ1Yzg5OTBkNzkxLWM5ZTUyZjNhOA")
    mail.asm = ASM(99, [4, 5, 6, 7, 8])
    mail.ip_pool_name = "24"
    mail.mail_settings = build_mail_settings()
    mail.tracking_settings = build_tracking_settings()
    mail.reply_to = Email("test@example.com")

    return mail.get()


def send_hello_email():
    # Assumes you set your environment variable:
    # https://github.com/sendgrid/sendgrid-python/blob/master/TROUBLESHOOTING.md#environment-variables-and-your-sendgrid-api-key
    sg = SendGridAPIClient()
    data = build_hello_email()
    response = sg.client.mail.send.post(request_body=data)
    print(response.status_code)
    print(response.headers)
    print(response.body)


def send_kitchen_sink():
    # Assumes you set your environment variable:
    # https://github.com/sendgrid/sendgrid-python/blob/master/TROUBLESHOOTING.md#environment-variables-and-your-sendgrid-api-key
    sg = SendGridAPIClient()
    data = build_kitchen_sink()
    response = sg.client.mail.send.post(request_body=data)
    print(response.status_code)
    print(response.headers)
    print(response.body)


# this will actually send an email
send_hello_email()

# this will only send an email if you set SandBox Mode to False
send_kitchen_sink()<|MERGE_RESOLUTION|>--- conflicted
+++ resolved
@@ -27,17 +27,10 @@
         mock_personalization.add_to(to_addr)
 
     for cc_addr in personalization['cc_list']:
-<<<<<<< HEAD
         mock_personalization.add_to(cc_addr)
 
     for bcc_addr in personalization['bcc_list']:
         mock_personalization.add_bc(bcc_addr)
-=======
-        personalization.add_cc(cc_addr)
-
-    for bcc_addr in personalization['bcc_list']:
-        personalization.add_bcc(bcc_addr)
->>>>>>> a1a69d3e
 
     for header in personalization['headers']:
         mock_personalization.add_header(header)
