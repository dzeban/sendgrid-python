# Change Log
All notable changes to this project will be documented in this file.

<<<<<<< HEAD
## [2.2.1] - 2016-03-02 ##
=======
## [3.0.0] - 2016-06-13 ##
### Added
- Breaking change to support the v3 Web API
- New HTTP client
- v3 Mail Send helper

## [2.1.1] - 2016-03-02 ##
>>>>>>> 339144bd

### Added ###

- you can now pass a path to your .env file to the SendGridAPIClient

## [2.1.1] - 2016-03-02 ##

### Added ###

- you can now pass an apikey to the SendGridAPIClient, per issue [#168](https://github.com/sendgrid/sendgrid-python/issues/168). Thanks [Matt](https://github.com/mbernier)!
- fix .rst formatting for PyPi

## [2.0.0] - 2016-03-01 ##

### Added ###

- breaking change is only for the Web API v3 endpoints
- we now have support for all Web API v3 endpoints

## [1.6.22] - 2015-02-08 ##

### Fixed ###

- a call to GET api_keys after a call to DELETE api_keys would throw an error.

## [1.6.21] - 2015-02-08 ##

### Added ###

- the timeout value is no longer hard coded.

## [1.6.20] - 2015-02-04 ##

### Updated ###

- smtpi-sendgrid dependency is now 0.3.1, the latest version: [161](https://github.com/sendgrid/sendgrid-python/pull/161/files). Thanks [Kevin Brown](https://github.com/kevin-brown)!

## [1.5.20] - 2015-01-12 ##

### Added ###

- Change timeout to opts variable [157](https://github.com/sendgrid/sendgrid-python/pull/157)
- Thanks [tgehrs](https://github.com/tgehrs)!

## [1.5.19] - 2015-12-03 ##

### Fixed ###

- Can't install normally [155](https://github.com/sendgrid/sendgrid-python/issues/155)

## [1.5.18] - 2015-11-17 ##

### Fixed ###

- Fix "HTTP 406 Not Acceptable Errors" [149](https://github.com/sendgrid/sendgrid-python/issues/149)

## [1.5.17] - 2015-11-17 ##

### Added ###

- Global Stats [GET]

## [1.5.16] - 2015-11-17 ##

### Added ###

- Template Engine documentation
- SMTPAPI documentation

## [1.5.15] - 2015-11-17 ##

### Added ###

- API Keys documentation for [POST, PATCH, DELETE]

## [1.5.14] - 2015-11-09 ##

### Fixed ###
- Fix "Mail uses old-style class again" [144](https://github.com/sendgrid/sendgrid-python/issues/144)

## [1.5.13] - 2015-10-28 ##

### Fixed ###
- Fix timeout via URLError [104](https://github.com/sendgrid/sendgrid-python/issues/104)

## [1.5.12] - 2015-10-28 ##

### Fixed ###
- Minor Refactor and README update

## [1.5.11] - 2015-10-27 ##

### Fixed ###
- ASM Global Suppressions [POST]

## [1.5.10] - 2015-10-26 ##

### Added ###
- ASM Global Suppressions [DELETE]

## [1.5.9] - 2015-10-26 ##

### Added ###
- Supression Unsubscribes [GET]

## [1.5.8] - 2015-10-21 ##

### Added ###
- Global Suppressions [GET]

## [1.5.7] - 2015-10-19 ##


### Added ###
- Include MIT.LICENSE in release tarball

## [1.5.6] - 2015-10-16 ##

### Fixed ###
- Removed unsupported endpoint

## [1.5.5] - 2015-10-16 ##

### Added ###
- Added Unsubscribe Groups [POST]

## [1.5.4] - 2015-10-15 ##

### Added ###
- Global Suppressions [GET]

## [1.5.3] - 2015-09-29 ##

### Added ###
- Refactored tests and added Tox support
- Framework for Web API v3 endpoints
- Web API v3 endpionts: apikeys, ASM groups and ASM suppressions

### Fixed  ###
- Python 3 Fix [#126](https://github.com/sendgrid/sendgrid-python/issues/126)

## [1.4.3] - 2015-09-22 ##

### Fixed ###
- Reply To header now supports friendly name [#110](https://github.com/sendgrid/sendgrid-python/issues/110)

## [1.4.2] - 2015-09-15 ##

### Added ###
- Upgrade Mail to new-style class, on Python 2.x.

## [1.4.1] - 2015-09-09 ##

### Added ###
- Classifiers for compatible python versions

## [1.4.0] - 2015-04-27 ##

### Added ###
- Support for API keys

## [1.3.0] - 2015-01-23 ##

### Added ###
- Add new method for ASM Group ID via [#98](https://github.com/sendgrid/sendgrid-python/pull/98)
- Add CHANGELOG.md<|MERGE_RESOLUTION|>--- conflicted
+++ resolved
@@ -1,9 +1,6 @@
 # Change Log
 All notable changes to this project will be documented in this file.
 
-<<<<<<< HEAD
-## [2.2.1] - 2016-03-02 ##
-=======
 ## [3.0.0] - 2016-06-13 ##
 ### Added
 - Breaking change to support the v3 Web API
@@ -11,7 +8,6 @@
 - v3 Mail Send helper
 
 ## [2.1.1] - 2016-03-02 ##
->>>>>>> 339144bd
 
 ### Added ###
 
