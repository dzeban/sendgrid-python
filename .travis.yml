language: python
python:
- '2.6'
- '2.7'
- '3.2'
install:
- python setup.py install
script: 
- if [[ $TRAVIS_PYTHON_VERSION == '2.6' ]]; then unit2 discover; else python -m unittest discover; fi
<<<<<<< HEAD
                                                                                                     
=======
>>>>>>> 298aeab6
notifications:
  hipchat:
    rooms:
      secure: Lo3L/YNWpn9ulGX4D2HlWrBOyxMPlLkFcwxbYViG69Ta6BV+c6YE+Pct43tExlL6sZ+nj5p8X4KRTeOM4sqASrebWA25nyUrNTm+vZYFbi5XfmGvvi8TEsgg0MYRQRWWn/R2z0kZW/fqOY6sqJuoIafMBmC3tayTJRiH1Ct2Cw0=
    template:
    - '<a href="https://travis-ci.org/%{repository}/builds/%{build_id}">%{repository}
      Build %{build_number}</a> on branch <i>%{branch}</i> by %{author}: <strong>%{message}</strong>
      <a href="https://github.com/sendgrid/docs/commits/%{commit}">View on GitHub</a>'
    format: html
    notify: false<|MERGE_RESOLUTION|>--- conflicted
+++ resolved
@@ -7,10 +7,6 @@
 - python setup.py install
 script: 
 - if [[ $TRAVIS_PYTHON_VERSION == '2.6' ]]; then unit2 discover; else python -m unittest discover; fi
-<<<<<<< HEAD
-                                                                                                     
-=======
->>>>>>> 298aeab6
 notifications:
   hipchat:
     rooms:
