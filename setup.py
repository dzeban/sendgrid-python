--- conflicted
+++ resolved
@@ -1,44 +1,40 @@
-import sys
-import os
-from setuptools import setup, find_packages
-
-__version__ = None
-with open('sendgrid/version.py') as f:
-    exec(f.read())
-
-long_description = 'Please see our GitHub README'
-if os.path.exists('README.txt'):
-    long_description = open('README.txt').read()
-
-def getRequires():
-<<<<<<< HEAD
-    deps = ['smtpapi==0.3.1', 'python_http_client>=1.2.4']
-=======
-    deps = ['python_http_client>=2.1.0']
->>>>>>> 339144bd
-    if sys.version_info < (2, 7):
-        deps.append('unittest2')
-    elif (3, 0) <= sys.version_info < (3, 2):
-        deps.append('unittest2py3k')
-    return deps
-
-setup(
-    name='sendgrid',
-    version=str(__version__),
-    author='Elmer Thomas, Yamil Asusta',
-    author_email='dx@sendgrid.com',
-    url='https://github.com/sendgrid/sendgrid-python/',
-    packages=find_packages(),
-    license='MIT',
-    description='SendGrid library for Python',
-    long_description=long_description,
-    install_requires=getRequires(),
-    classifiers=[
-        'Programming Language :: Python :: 2.6',
-        'Programming Language :: Python :: 2.7',
-        'Programming Language :: Python :: 3.2',
-        'Programming Language :: Python :: 3.3',
-        'Programming Language :: Python :: 3.4',
-        'Programming Language :: Python :: 3.5'
-    ]
-)
+import sys
+import os
+from setuptools import setup, find_packages
+
+__version__ = None
+with open('sendgrid/version.py') as f:
+    exec(f.read())
+
+long_description = 'Please see our GitHub README'
+if os.path.exists('README.txt'):
+    long_description = open('README.txt').read()
+
+def getRequires():
+    deps = ['python_http_client>=2.1.0']
+    if sys.version_info < (2, 7):
+        deps.append('unittest2')
+    elif (3, 0) <= sys.version_info < (3, 2):
+        deps.append('unittest2py3k')
+    return deps
+
+setup(
+    name='sendgrid',
+    version=str(__version__),
+    author='Elmer Thomas, Yamil Asusta',
+    author_email='dx@sendgrid.com',
+    url='https://github.com/sendgrid/sendgrid-python/',
+    packages=find_packages(),
+    license='MIT',
+    description='SendGrid library for Python',
+    long_description=long_description,
+    install_requires=getRequires(),
+    classifiers=[
+        'Programming Language :: Python :: 2.6',
+        'Programming Language :: Python :: 2.7',
+        'Programming Language :: Python :: 3.2',
+        'Programming Language :: Python :: 3.3',
+        'Programming Language :: Python :: 3.4',
+        'Programming Language :: Python :: 3.5'
+    ]
+)